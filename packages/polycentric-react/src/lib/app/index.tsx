--- conflicted
+++ resolved
@@ -116,12 +116,11 @@
         };
     }, [mobileSwipeTopic, setMobileSwipeTopic]);
 
-<<<<<<< HEAD
     const handleModalClose = useCallback(() => {
         setShowFirstLoginModal(false);
         setIsNewAccount(false); // Reset the new account flag when modal is closed
     }, [setIsNewAccount]);
-=======
+
     const [moderationLevels, setModerationLevels] = useState<
         Record<string, number>
     >(
@@ -136,7 +135,6 @@
             setModerationLevels,
         };
     }, [moderationLevels, setModerationLevels]);
->>>>>>> 0fe5a4b2
 
     return (
         <QueryManagerContext.Provider value={queryManager}>
@@ -144,50 +142,41 @@
                 <MobileSwipeTopicContext.Provider
                     value={mobileSwipeTopicContextContainer}
                 >
-<<<<<<< HEAD
-                    {showFirstLoginModal && (
-                        <div className="fixed inset-0 bg-black bg-opacity-50 flex items-center justify-center p-4 z-50">
-                            <div className="bg-white rounded-2xl p-6 max-w-lg w-full space-y-4">
-                                <h2 className="text-2xl font-bold">
-                                    Save Your Backup Key
-                                </h2>
-                                <p className="text-gray-600">
-                                    This is your account backup key. You&apos;ll
-                                    need this to sign in again. Please save it
-                                    somewhere safe - without it, you won&apos;t
-                                    be able to recover your account. You can
-                                    find it again in the settings menu.
-                                </p>
-                                <ExportKey />
-                                <div className="flex justify-end space-x-3 mt-4">
-                                    <button
-                                        className="px-4 py-2 text-gray-600 hover:text-gray-800"
-                                        onClick={handleModalClose}
-                                    >
-                                        I&apos;ll do this later
-                                    </button>
-                                    <button
-                                        className="bg-blue-500 text-white px-4 py-2 rounded-md hover:bg-blue-600"
-                                        onClick={handleModalClose}
-                                    >
-                                        I&apos;ve saved it
-                                    </button>
-                                </div>
-                            </div>
-                        </div>
-                    )}
-                    <SidebarLayout>
-                        <IonNav
-                            id="main-drawer"
-                            root={root}
-                            ref={ionNavRef}
-                            animated={!isFirefox}
-                        />
-                    </SidebarLayout>
-=======
                     <ModerationContext.Provider
                         value={moderationContextContainer}
                     >
+                        {showFirstLoginModal && (
+                            <div className="fixed inset-0 bg-black bg-opacity-50 flex items-center justify-center p-4 z-50">
+                                <div className="bg-white rounded-2xl p-6 max-w-lg w-full space-y-4">
+                                    <h2 className="text-2xl font-bold">
+                                        Save Your Backup Key
+                                    </h2>
+                                    <p className="text-gray-600">
+                                        This is your account backup key.
+                                        You&apos;ll need this to sign in again.
+                                        Please save it somewhere safe - without
+                                        it, you won&apos;t be able to recover
+                                        your account. You can find it again in
+                                        the settings menu.
+                                    </p>
+                                    <ExportKey />
+                                    <div className="flex justify-end space-x-3 mt-4">
+                                        <button
+                                            className="px-4 py-2 text-gray-600 hover:text-gray-800"
+                                            onClick={handleModalClose}
+                                        >
+                                            I&apos;ll do this later
+                                        </button>
+                                        <button
+                                            className="bg-blue-500 text-white px-4 py-2 rounded-md hover:bg-blue-600"
+                                            onClick={handleModalClose}
+                                        >
+                                            I&apos;ve saved it
+                                        </button>
+                                    </div>
+                                </div>
+                            </div>
+                        )}
                         <SidebarLayout>
                             <IonNav
                                 id="main-drawer"
@@ -197,7 +186,6 @@
                             />
                         </SidebarLayout>
                     </ModerationContext.Provider>
->>>>>>> 0fe5a4b2
                 </MobileSwipeTopicContext.Provider>
             </StackRouterContext.Provider>
         </QueryManagerContext.Provider>
