import react from '@vitejs/plugin-react';
import fs from 'fs';
import { defineConfig } from 'vite';
import { VitePWA } from 'vite-plugin-pwa';

const polycentricDeps = [
  '@polycentric/polycentric-core',
  '@polycentric/polycentric-react',
];

if (!fs.existsSync('../../devcert/local-key.pem')) {
  console.warn(
    'Warning: ../../devcert/local-key.pem does not exist. Make sure to run `make devcert`',
  );
}

if (!fs.existsSync('../../devcert/local-cert.pem')) {
  console.warn(
    'Warning: ../../devcert/local-cert.pem does not exist. Make sure to run `make devcert`',
  );
}

// https://vitejs.dev/config/
export default defineConfig(({ command }) => ({
<<<<<<< HEAD
    server: {
        host: '0.0.0.0',
        port: 3000,
        https: {
            key: '../../devcert/local-key.pem',
            cert: '../../devcert/local-cert.pem',
        },
        proxy: {
            '/api/verifiers': {
              target: 'https://verifiers.polycentric.io',
              changeOrigin: true,
              rewrite: (path) => path.replace(/^\/api\/verifiers/, ''),
            },
        },
=======
  server: {
    host: '0.0.0.0',
    port: 3000,
    https: {
      key: '../../devcert/local-key.pem',
      cert: '../../devcert/local-cert.pem',
>>>>>>> baf16172
    },
  },
  plugins: [
    react(),
    VitePWA({
      registerType: 'prompt',
      devOptions: {
        enabled: true,
      },
      manifest: {
        name: 'Polycentric',
        short_name: 'Polycentric',
        theme_color: '#000000',
        background_color: '#000000',
        display: 'standalone',
        orientation: 'portrait',
        scope: '/',
        start_url: '/',
        icons: [
          {
            src: '/icons/favicon.ico',
            sizes: '64x64',
            type: 'image/x-icon',
          },
          {
            src: '/icons/icon_x192.png',
            sizes: '192x192',
            type: 'image/png',
            purpose: 'any',
          },
          {
            src: '/icons/maskable_icon_x48.png',
            sizes: '48x48',
            type: 'image/png',
            purpose: 'maskable',
          },
          {
            src: '/icons/maskable_icon_x72.png',
            sizes: '72x72',
            type: 'image/png',
            purpose: 'maskable',
          },
          {
            src: '/icons/maskable_icon_x96.png',
            sizes: '96x96',
            type: 'image/png',
            purpose: 'maskable',
          },
          {
            src: '/icons/maskable_icon_x128.png',
            sizes: '128x128',
            type: 'image/png',
            purpose: 'maskable',
          },
          {
            src: '/icons/maskable_icon_x192.png',
            sizes: '192x192',
            type: 'image/png',
            purpose: 'maskable',
          },
          {
            src: '/icons/maskable_icon_x384.png',
            sizes: '384x384',
            type: 'image/png',
            purpose: 'maskable',
          },
          {
            src: '/icons/maskable_icon_x512.png',
            sizes: '512x512',
            type: 'image/png',
            purpose: 'maskable',
          },
        ],
      },
    }),
  ],
  build: {
    rollupOptions: {
      external: command === 'serve' ? polycentricDeps : [],
      output: {
        format: 'es',
        manualChunks: {
          react: ['react'],
          'react-dom': ['react-dom'],
          '@polycentric/polycentric-core': ['@polycentric/polycentric-core'],
          '@polycentric/polycentric-react': ['@polycentric/polycentric-react'],
        },
      },
    },
  },
  optimizeDeps: {
    exclude: command === 'serve' ? polycentricDeps : [],
  },
  // Currently not using tailwindcss because it's prepackaged with polycentric-react
}));<|MERGE_RESOLUTION|>--- conflicted
+++ resolved
@@ -22,7 +22,6 @@
 
 // https://vitejs.dev/config/
 export default defineConfig(({ command }) => ({
-<<<<<<< HEAD
     server: {
         host: '0.0.0.0',
         port: 3000,
@@ -37,106 +36,101 @@
               rewrite: (path) => path.replace(/^\/api\/verifiers/, ''),
             },
         },
-=======
-  server: {
-    host: '0.0.0.0',
-    port: 3000,
-    https: {
-      key: '../../devcert/local-key.pem',
-      cert: '../../devcert/local-cert.pem',
->>>>>>> baf16172
     },
-  },
-  plugins: [
-    react(),
-    VitePWA({
-      registerType: 'prompt',
-      devOptions: {
-        enabled: true,
-      },
-      manifest: {
-        name: 'Polycentric',
-        short_name: 'Polycentric',
-        theme_color: '#000000',
-        background_color: '#000000',
-        display: 'standalone',
-        orientation: 'portrait',
-        scope: '/',
-        start_url: '/',
-        icons: [
-          {
-            src: '/icons/favicon.ico',
-            sizes: '64x64',
-            type: 'image/x-icon',
-          },
-          {
-            src: '/icons/icon_x192.png',
-            sizes: '192x192',
-            type: 'image/png',
-            purpose: 'any',
-          },
-          {
-            src: '/icons/maskable_icon_x48.png',
-            sizes: '48x48',
-            type: 'image/png',
-            purpose: 'maskable',
-          },
-          {
-            src: '/icons/maskable_icon_x72.png',
-            sizes: '72x72',
-            type: 'image/png',
-            purpose: 'maskable',
-          },
-          {
-            src: '/icons/maskable_icon_x96.png',
-            sizes: '96x96',
-            type: 'image/png',
-            purpose: 'maskable',
-          },
-          {
-            src: '/icons/maskable_icon_x128.png',
-            sizes: '128x128',
-            type: 'image/png',
-            purpose: 'maskable',
-          },
-          {
-            src: '/icons/maskable_icon_x192.png',
-            sizes: '192x192',
-            type: 'image/png',
-            purpose: 'maskable',
-          },
-          {
-            src: '/icons/maskable_icon_x384.png',
-            sizes: '384x384',
-            type: 'image/png',
-            purpose: 'maskable',
-          },
-          {
-            src: '/icons/maskable_icon_x512.png',
-            sizes: '512x512',
-            type: 'image/png',
-            purpose: 'maskable',
-          },
-        ],
-      },
-    }),
-  ],
-  build: {
-    rollupOptions: {
-      external: command === 'serve' ? polycentricDeps : [],
-      output: {
-        format: 'es',
-        manualChunks: {
-          react: ['react'],
-          'react-dom': ['react-dom'],
-          '@polycentric/polycentric-core': ['@polycentric/polycentric-core'],
-          '@polycentric/polycentric-react': ['@polycentric/polycentric-react'],
+    plugins: [
+        react(),
+        VitePWA({
+            registerType: "prompt",
+            devOptions: {
+                enabled: true,
+            },
+            manifest: {
+                name: 'Polycentric',
+                short_name: 'Polycentric',
+                theme_color: '#000000',
+                background_color: '#000000',
+                display: 'standalone',
+                orientation: 'portrait',
+                scope: '/',
+                start_url: '/',
+                icons: [
+                    {
+                        src: '/icons/favicon.ico',
+                        sizes: '64x64',
+                        type: 'image/x-icon',
+                    },
+                    {
+                        src: '/icons/icon_x192.png',
+                        sizes: '192x192',
+                        type: 'image/png',
+                        purpose: 'any',
+                    },
+                    {
+                        src: '/icons/maskable_icon_x48.png',
+                        sizes: '48x48',
+                        type: 'image/png',
+                        purpose: 'maskable',
+                    },
+                    {
+                        src: '/icons/maskable_icon_x72.png',
+                        sizes: '72x72',
+                        type: 'image/png',
+                        purpose: 'maskable',
+                    },
+                    {
+                        src: '/icons/maskable_icon_x96.png',
+                        sizes: '96x96',
+                        type: 'image/png',
+                        purpose: 'maskable',
+                    },
+                    {
+                        src: '/icons/maskable_icon_x128.png',
+                        sizes: '128x128',
+                        type: 'image/png',
+                        purpose: 'maskable',
+                    },
+                    {
+                        src: '/icons/maskable_icon_x192.png',
+                        sizes: '192x192',
+                        type: 'image/png',
+                        purpose: 'maskable',
+                    },
+                    {
+                        src: '/icons/maskable_icon_x384.png',
+                        sizes: '384x384',
+                        type: 'image/png',
+                        purpose: 'maskable',
+                    },
+                    {
+                        src: '/icons/maskable_icon_x512.png',
+                        sizes: '512x512',
+                        type: 'image/png',
+                        purpose: 'maskable',
+                    },
+                ],
+            },
+        }),
+    ],
+    build: {
+        rollupOptions: {
+            external: command === 'serve' ? polycentricDeps : [],
+            output: {
+                format: 'es',
+                manualChunks: {
+                    react: ['react'],
+                    'react-dom': ['react-dom'],
+                    '@polycentric/polycentric-core': [
+                        '@polycentric/polycentric-core',
+                    ],
+                    '@polycentric/polycentric-react': [
+                        '@polycentric/polycentric-react',
+                    ],
+                },
+            },
         },
-      },
     },
-  },
-  optimizeDeps: {
-    exclude: command === 'serve' ? polycentricDeps : [],
-  },
-  // Currently not using tailwindcss because it's prepackaged with polycentric-react
+    optimizeDeps: {
+        exclude: command === 'serve' ? polycentricDeps : [],
+    },
+    // Currently not using tailwindcss because it's prepackaged with polycentric-react
 }));