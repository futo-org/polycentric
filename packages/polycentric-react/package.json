--- conflicted
+++ resolved
@@ -42,10 +42,7 @@
     "@types/react-router-dom": "^5.3.3",
     "darkreader": "^4.9.96",
     "jdenticon": "^3.2.0",
-<<<<<<< HEAD
     "lucide-react": "^0.503.0",
-=======
->>>>>>> 504b43fc
     "react": "^18.2.0",
     "react-dom": "^18.2.6",
     "react-easy-crop": "^5.0.4",
@@ -56,6 +53,7 @@
     "react-virtuoso": "^4.6.2",
     "swiper": "^10.3.1",
     "ua-parser-js": "^1.0.37",
+    "unplugin-fonts": "^1.0.3"
     "unplugin-fonts": "^1.0.3"
   },
   "peerDependencies": {
