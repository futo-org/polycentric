use crate::moderation::providers;
use futures::stream::{self, StreamExt};
use log::debug;
use protobuf::Message;
use std::collections::HashSet;
use std::sync::Arc;
use tokio::sync::Semaphore;
use tokio::time::{self, Duration};

use super::providers::csam::interface::ModerationCSAMResult;
use super::providers::tags::interface::ModerationTaggingResult;

#[allow(dead_code)]
struct RateLimiter {
    semaphore: Arc<Semaphore>,
    tokens_per_second: u16,
}

impl RateLimiter {
    fn new(max_tokens: u16, tokens_per_second: u16) -> Self {
        debug!("Creating new RateLimiter with max_tokens: {}, tokens_per_second: {}", max_tokens, tokens_per_second);
        let semaphore = Arc::new(Semaphore::new(max_tokens as usize));
        let rate_limiter = RateLimiter {
            semaphore,
            tokens_per_second,
        };

        let semaphore_clone = Arc::clone(&rate_limiter.semaphore);
        tokio::spawn(async move {
            let interval_duration =
                Duration::from_secs_f64(1.0 / tokens_per_second as f64);
            let mut interval = time::interval(interval_duration);
            loop {
                interval.tick().await;
                semaphore_clone.add_permits(1);
            }
        });

        rate_limiter
    }

    async fn acquire(&self) {
        debug!("Acquiring permit from RateLimiter");
        self.semaphore.acquire().await.unwrap().forget();
    }
}

#[allow(dead_code)]
#[derive(::sqlx::FromRow, Debug)]
struct ModerationQueueRawRow {
    id: i64,
    raw_event: Vec<u8>,
}

#[derive(sqlx::Type, Debug, PartialEq)]
#[sqlx(type_name = "moderation_status_enum", rename_all = "snake_case")]
enum ModerationStatus {
    Unprocessed,
    Processing,
    Approved,
    FlaggedAndRejected,
    Error,
}

pub struct ModerationQueueItem {
    // database id
    pub id: i64,
    pub content: Option<String>,
    pub blobs: Vec<BlobData>,
}

#[derive(Clone)]
pub struct BlobData {
    pub blob: Vec<u8>,
    pub blob_db_ids: Vec<i64>,
}

async fn get_blobs(
    transaction: &mut ::sqlx::Transaction<'_, ::sqlx::Postgres>,
    event: &crate::model::event::Event,
    post: &polycentric_protocol::protocol::Post,
) -> ::anyhow::Result<Vec<BlobData>> {
    debug!("Getting blob for event");

    let mut logical_clock_sets: Vec<HashSet<u64>> = vec![];

    for image in post.images.iter() {
        let mut logical_clocks = HashSet::new();
        for range in image.sections.iter() {
            let start = range.low;
            let end = range.high;
            for i in start..=end {
                logical_clocks.insert(i);
            }
        }
        logical_clock_sets.push(logical_clocks);
    }

    let query = "
    SELECT content, id, logical_clock
    FROM events
    WHERE system_key_type = $1
    AND system_key = $2
    AND process = $3
    AND logical_clock = ANY($4)
    ORDER BY logical_clock ASC
    ";

    let system = event.system();
    let system_key_type =
        i64::try_from(crate::model::public_key::get_key_type(system))?;
    let system_key_bytes = crate::model::public_key::get_key_bytes(system);
    let process_bytes = event.process().bytes();

    let mut logical_clocks: Vec<u64> = vec![];
    for set in logical_clock_sets.iter() {
        for clock in set.iter() {
            logical_clocks.push(*clock);
        }
    }
    let logical_clock_array: Vec<i64> = logical_clocks
        .into_iter()
        .map(|lc| i64::try_from(lc).unwrap())
        .collect();

    let rows: Vec<(Vec<u8>, i64, i64)> = sqlx::query_as(query)
        .bind(system_key_type)
        .bind(system_key_bytes)
        .bind(process_bytes)
        .bind(&logical_clock_array)
        .fetch_all(&mut **transaction)
        .await?;

    let mut blobs = vec![
        BlobData {
            blob: Vec::new(),
            blob_db_ids: Vec::new()
        };
        logical_clock_sets.len()
    ];

    for (row, id, logical_clock) in rows.iter() {
        let mut index = 0;
        while index < logical_clock_sets.len() {
            if logical_clock_sets[index].contains(&(*logical_clock as u64)) {
                break;
            }

            index += 1;
        }

        // concat the sorted event.content() into a single buffer
        let blob = &mut (blobs[index].blob);
        blob.extend_from_slice(row);

        let blob_db_ids = &mut (blobs[index].blob_db_ids);
        blob_db_ids.push(*id);
    }

    debug!(
        "Blob retrieved successfully for event: {:?}",
        event.logical_clock()
    );
    Ok(blobs)
}

async fn get_blob_by_logical_clocks(
    transaction: &mut ::sqlx::Transaction<'_, ::sqlx::Postgres>,
    event: &crate::model::event::Event,
    logical_clocks: &[u64],
) -> ::anyhow::Result<(Vec<u8>, Vec<i64>)> {
    if logical_clocks.is_empty() {
        return Ok((Vec::new(), Vec::new()));
    }

    let query = "
        SELECT content, id
        FROM events
        WHERE system_key_type = $1
        AND system_key = $2
        AND process = $3
        AND logical_clock = ANY($4)
        ORDER BY logical_clock ASC
    ";

    let system = event.system();
    let system_key_type =
        i64::try_from(crate::model::public_key::get_key_type(system))?;
    let system_key_bytes = crate::model::public_key::get_key_bytes(system);
    let process_bytes = event.process().bytes();
    let logical_clock_array: Vec<i64> = logical_clocks
        .iter()
        .map(|lc| i64::try_from(*lc).unwrap())
        .collect();

    let rows: Vec<(Vec<u8>, i64)> = ::sqlx::query_as(query)
        .bind(system_key_type)
        .bind(system_key_bytes)
        .bind(process_bytes)
        .bind(&logical_clock_array)
        .fetch_all(&mut **transaction)
        .await?;

    let mut blob = Vec::new();
    let mut blob_db_ids = Vec::new();
    for (row, id) in rows.iter() {
        blob.extend_from_slice(row);
        blob_db_ids.push(*id);
    }
    Ok((blob, blob_db_ids))
}

async fn pull_queue_events(
    transaction: &mut ::sqlx::Transaction<'_, ::sqlx::Postgres>,
) -> ::anyhow::Result<Vec<ModerationQueueItem>> {
    debug!("Pulling queue events");

    let query = "
    SELECT 
        e.id,
        e.raw_event,
        COALESCE(eps.failure_count, 0) as failure_count,
        EXTRACT(EPOCH FROM (CURRENT_TIMESTAMP - COALESCE(eps.last_failure_at, '1970-01-01'::timestamp))) as time_since_last_failure
    FROM events e
    LEFT JOIN LATERAL (
        SELECT event_id, failure_count, last_failure_at
        FROM event_processing_status
        WHERE event_id = e.id
        AND failure_count < 3
    ) eps ON true
    WHERE e.content_type IN (3, 6, 9)
    AND e.moderation_status IN ('unprocessed'::moderation_status_enum, 'error'::moderation_status_enum)
    ORDER BY 
        CASE WHEN e.moderation_status = 'unprocessed'::moderation_status_enum THEN 0 ELSE 1 END,
        COALESCE(eps.failure_count, 0) DESC
    LIMIT 20
    ";

    let candidate_rows: Vec<ModerationQueueRawRow> =
        sqlx::query_as(query).fetch_all(&mut **transaction).await?;

    let candidate_ids: Vec<i64> =
        candidate_rows.iter().map(|row| row.id).collect();

    let update_events_query = "
        UPDATE events
        SET moderation_status = 'processing'
        WHERE id = ANY($1)
    ";
    sqlx::query(update_events_query)
        .bind(&candidate_ids)
        .execute(&mut **transaction)
        .await?;

    let upsert_processing_status_query = "
        INSERT INTO event_processing_status (event_id, processing_started_at)
        SELECT unnest($1::bigint[]), CURRENT_TIMESTAMP
        ON CONFLICT (event_id) DO UPDATE
        SET processing_started_at = CURRENT_TIMESTAMP
    ";
    sqlx::query(upsert_processing_status_query)
        .bind(&candidate_ids)
        .execute(&mut **transaction)
        .await?;

    let mut result_set = vec![];
    for row in candidate_rows.iter() {
        let signed_event =
            crate::model::signed_event::from_vec(&row.raw_event)?;
        let event = crate::model::event::from_vec(signed_event.event())?;

        use polycentric_protocol::model::known_message_types as ct;

        match *event.content_type() {
            ct::POST => {
                let username: Option<String> = {
                    use polycentric_protocol::model::known_message_types as kmt;
                    // Prepare moderation options – we don't filter when fetching the username itself.
                    let moderation_options =
                        crate::moderation::ModerationOptions {
                            filters: None,
                            mode: crate::config::ModerationMode::Off,
                        };

                    // Attempt to retrieve the most recent USERNAME event for this author (system).
                    if let Ok(username_events) =
                        crate::postgres::select_latest_by_content_type::select(
                            transaction,
                            event.system(),
                            &[kmt::USERNAME],
                            &moderation_options,
                        )
                        .await
                    {
                        if let Some(first_event) = username_events.first() {
                            if let Ok(username_event) =
                                crate::model::event::from_vec(
                                    first_event.event(),
                                )
                            {
                                if let Some(lww) = username_event.lww_element()
                                {
                                    if let Ok(name_str) =
                                        String::from_utf8(lww.value.clone())
                                    {
                                        Some(name_str)
                                    } else {
                                        None
                                    }
                                } else {
                                    None
                                }
                            } else {
                                None
                            }
                        } else {
                            None
                        }
                    } else {
                        None
                    }
                };

                let post =
                    polycentric_protocol::protocol::Post::parse_from_bytes(
                        event.content(),
                    )?;

<<<<<<< HEAD
                let combined_content: Option<String> =
                    match (username, post.content.clone()) {
                        (Some(name), Some(content)) => {
                            Some(format!("{} said: {}", name, content))
                        }
                        (Some(name), None) => Some(format!("{} said:", name)),
                        (None, content) => content,
                    };

                let blobs = if post.images.is_empty() {
                    vec![]
                } else {
                    get_blobs(transaction, &event, &post).await?
                };

                result_set.push(ModerationQueueItem {
                    id: row.id,
                    content: combined_content,
                    blobs,
                });
=======
                // Retrieve the blob bytes for this post (if any), but only
                // include them in the queue item when we actually have data.
                let (blob, blob_db_ids) = if post.image.sections.is_empty() {
                    (None, None)
                } else {
                    let (blob, blob_db_ids) =
                        get_blob(transaction, &event, &post).await?;

                    // Skip if the blob is empty *or* exceeds Azure Content Safety's 4 MiB limit.
                    if blob.is_empty() || blob.len() > 4 * 1024 * 1024 {
                        debug!("Skipping POST event {} - blob empty or too large ({} bytes)", row.id, blob.len());
                        (None, None)
                    } else {
                        debug!(
                            "POST event {} has valid blob: {} bytes",
                            row.id,
                            blob.len()
                        );
                        (Some(blob), Some(blob_db_ids))
                    }
                };

                // Only create queue item if we have content or a valid blob
                let has_content = post.content.is_some()
                    && !post.content.as_ref().unwrap().trim().is_empty();
                let has_blob = blob.is_some();

                if has_content || has_blob {
                    debug!("Creating POST queue item: id={}, has_content={}, has_blob={}", row.id, has_content, has_blob);
                    result_set.push(ModerationQueueItem {
                        id: row.id,
                        content: post.content,
                        blob,
                        blob_db_ids,
                    });
                } else {
                    debug!(
                        "Skipping POST event {} - no content or blob",
                        row.id
                    );
                }
>>>>>>> 1ba1cb37
            }
            ct::DESCRIPTION => {
                // DESCRIPTION uses LWW element for text
                let text_content = event
                    .lww_element()
                    .as_ref()
                    .and_then(|lww| String::from_utf8(lww.value.clone()).ok());

<<<<<<< HEAD
                result_set.push(ModerationQueueItem {
                    id: row.id,
                    content: text_content,
                    blobs: vec![],
                });
=======
                // Only create queue item if we have valid text content
                if let Some(content) = text_content {
                    if !content.trim().is_empty() {
                        debug!("Creating DESCRIPTION queue item: id={}, content_len={}", row.id, content.len());
                        result_set.push(ModerationQueueItem {
                            id: row.id,
                            content: Some(content),
                            blob: None,
                            blob_db_ids: None,
                        });
                    } else {
                        debug!("Skipping DESCRIPTION event {} - empty content after trim", row.id);
                    }
                } else {
                    debug!("Skipping DESCRIPTION event {} - no valid UTF-8 content", row.id);
                }
>>>>>>> 1ba1cb37
            }
            ct::AVATAR => {
                // Avatar references blob sections via indices with index_type == BLOB_SECTION
                let logical_clocks: Vec<u64> = event
                    .indices()
                    .indices
                    .iter()
                    .filter(|idx| idx.index_type == ct::BLOB_SECTION)
                    .map(|idx| idx.logical_clock)
                    .collect();

                let (blob, blob_db_ids) = if logical_clocks.is_empty() {
                    debug!(
                        "Skipping AVATAR event {} - no blob sections",
                        row.id
                    );
                    (None, None)
                } else {
                    let (blob, blob_db_ids) = get_blob_by_logical_clocks(
                        transaction,
                        &event,
                        &logical_clocks,
                    )
                    .await?;

                    // Skip if the blob is empty or exceeds 4 MiB.
                    if blob.is_empty() || blob.len() > 4 * 1024 * 1024 {
                        debug!("Skipping AVATAR event {} - blob empty or too large ({} bytes)", row.id, blob.len());
                        (None, None)
                    } else {
                        debug!(
                            "AVATAR event {} has valid blob: {} bytes",
                            row.id,
                            blob.len()
                        );
                        (Some(blob), Some(blob_db_ids))
                    }
                };

<<<<<<< HEAD
                result_set.push(ModerationQueueItem {
                    id: row.id,
                    content: None,
                    blobs: match (blob, blob_db_ids) {
                        (Some(blob), Some(blob_db_ids)) => {
                            vec![BlobData { blob, blob_db_ids }]
                        }
                        _ => vec![],
                    },
                });
=======
                // Only create queue item if we have a valid blob
                if blob.is_some() {
                    debug!("Creating AVATAR queue item: id={}", row.id);
                    result_set.push(ModerationQueueItem {
                        id: row.id,
                        content: None,
                        blob,
                        blob_db_ids,
                    });
                } else {
                    debug!("Skipping AVATAR event {} - no valid blob", row.id);
                }
>>>>>>> 1ba1cb37
            }
            _ => {
                // Unsupported type – skip moderation
                result_set.push(ModerationQueueItem {
                    id: row.id,
                    content: None,
                    blobs: vec![],
                });
            }
        }
    }

    debug!("Queue events pulled successfully");
    Ok(result_set)
}

#[derive(Clone)]
struct ModerationResult {
    event_id: i64,
    has_error: bool,
    is_csam: bool,
    tags: Vec<crate::model::moderation_tag::ModerationTag>,
    blob_db_ids: Option<Vec<i64>>,
}

async fn tag_event(
    tag: &dyn providers::tags::interface::ModerationTaggingProvider,
    event: &ModerationQueueItem,
    request_rate_limiter: &RateLimiter,
) -> anyhow::Result<ModerationTaggingResult> {
    debug!("Tagging event: {:?}", event.id);
    request_rate_limiter.acquire().await;
    tag.moderate(event).await
}

async fn csam_detect_event(
    csam: &dyn providers::csam::interface::ModerationCSAMProvider,
    event: &ModerationQueueItem,
    request_rate_limiter: &RateLimiter,
) -> anyhow::Result<ModerationCSAMResult> {
    debug!("Detecting CSAM for event: {:?}", event.id);
    request_rate_limiter.acquire().await;
    csam.moderate(event).await
}

async fn process_event(
    csam: Option<&dyn providers::csam::interface::ModerationCSAMProvider>,
    tag: Option<&dyn providers::tags::interface::ModerationTaggingProvider>,
    event: &ModerationQueueItem,
    request_rate_limiter: &RateLimiter,
    csam_request_rate_limiter: &RateLimiter,
) -> ModerationResult {
    debug!(
        "Processing event: {:?}, has_content={}, has_blob={}",
        event.id,
        event.content.is_some(),
        event.blob.is_some()
    );

    // Acquire a permit from the rate limiter

    let should_csam = !event.blobs.is_empty() && csam.is_some();

    // It's written like this so we can do a join if we need to do both
    // Can't join on None
    let (tagging_result, csam_result) = match (tag, should_csam) {
        (Some(tag), true) => {
            debug!("Event {}: Running both tagging and CSAM", event.id);
            let tagging_future = tag_event(tag, event, request_rate_limiter);
            let csam_future = csam_detect_event(
                csam.unwrap(),
                event,
                csam_request_rate_limiter,
            );
            let (tagging_result, csam_result) =
                tokio::join!(tagging_future, csam_future);
            (Some(tagging_result), Some(csam_result))
        }
        (Some(tag), false) => {
            debug!("Event {}: Running tagging only", event.id);
            (
                Some(tag_event(tag, event, request_rate_limiter).await),
                None,
            )
        }
        (None, true) => {
            debug!("Event {}: Running CSAM only", event.id);
            (
                None,
                Some(
                    csam_detect_event(
                        csam.unwrap(),
                        event,
                        csam_request_rate_limiter,
                    )
                    .await,
                ),
            )
        }
        (None, false) => {
            debug!("Event {}: No moderation providers available", event.id);
            (None, None)
        }
    };

    let mut has_error = false;

    let is_csam = match csam_result {
        Some(ref result) => match result {
            Ok(result) => result.is_csam,
            Err(e) => {
                debug!("CSAM error for event: {:?}, error: {:?}", event.id, e);
                has_error = true;
                false
            }
        },
        None => false,
    };

    let tags = match tagging_result {
        Some(ref result) => match result {
            Ok(result) => {
                debug!(
                    "Event {}: Tagging successful, {} tags",
                    event.id,
                    result.tags.len()
                );
                result.tags.clone()
            }
            Err(e) => {
                debug!(
                    "Tagging error for event: {:?}, error: {:?}",
                    event.id, e
                );
                has_error = true;
                Vec::new()
            }
        },
        None => Vec::new(),
    };

<<<<<<< HEAD
    debug!("Event processed: {:?}", event.id);

    let mut blob_db_ids: Vec<i64> = vec![];
    for blob_data in event.blobs.iter() {
        blob_db_ids.extend(blob_data.blob_db_ids.iter());
    }

=======
    debug!(
        "Event {} processed: has_error={}, is_csam={}, tags_count={}",
        event.id,
        has_error,
        is_csam,
        tags.len()
    );
>>>>>>> 1ba1cb37
    ModerationResult {
        event_id: event.id,
        has_error,
        tags: tags.clone(),
        blob_db_ids: Some(blob_db_ids),
        is_csam,
    }
    // }
}

async fn process(
    csam: Option<&dyn providers::csam::interface::ModerationCSAMProvider>,
    tag: Option<&dyn providers::tags::interface::ModerationTaggingProvider>,
    events: Vec<ModerationQueueItem>,
    request_rate_limiter: &RateLimiter,
    csam_request_rate_limiter: &RateLimiter,
) -> ::anyhow::Result<Vec<ModerationResult>> {
    debug!("Starting process for events");
    // Define the maximum concurrency based on the rate limiter's tokens per second
    let max_concurrency = 10;

    let results = stream::iter(events.into_iter())
        .map(|event| async move {
            process_event(
                csam,
                tag,
                &event,
                request_rate_limiter,
                csam_request_rate_limiter,
            )
            .await
        })
        .buffer_unordered(max_concurrency)
        .collect::<Vec<_>>()
        .await;

    debug!("Process completed for events");
    Ok(results)
}

async fn apply_moderation_results(
    transaction: &mut ::sqlx::Transaction<'_, ::sqlx::Postgres>,
    results: &[ModerationResult],
) -> ::anyhow::Result<()> {
    debug!("Applying moderation results");
    for result in results.iter() {
        let event_id = result.event_id;
        let has_error = result.has_error;
        let is_csam = result.is_csam;

        let new_moderation_status = match (has_error, is_csam) {
            (false, true) => ModerationStatus::FlaggedAndRejected,
            (true, _) => ModerationStatus::Error,
            (false, false) => ModerationStatus::Approved,
        };

        match new_moderation_status {
            ModerationStatus::FlaggedAndRejected => {
                // Purge the really bad blobs
                if let Some(blob_db_ids) = &result.blob_db_ids {
                    let delete_blob_query = "
                        DELETE FROM blobs
                        WHERE id = ANY($1)
                    ";
                    ::sqlx::query(delete_blob_query)
                        .bind(blob_db_ids)
                        .execute(&mut **transaction)
                        .await?;
                }

                let delete_event_query = "
                    DELETE FROM events
                    WHERE id = $1
                ";

                ::sqlx::query(delete_event_query)
                    .bind(event_id)
                    .execute(&mut **transaction)
                    .await?;
            }
            ModerationStatus::Error => {
                let increment_failure_query = "
                    UPDATE event_processing_status
                    SET failure_count = failure_count + 1, last_failure_at = CURRENT_TIMESTAMP
                    WHERE event_id = $1
                ";

                ::sqlx::query(increment_failure_query)
                    .bind(event_id)
                    .execute(&mut **transaction)
                    .await?;

                let update_query = "
                    UPDATE events
                    SET moderation_status = $1
                    WHERE id = $2
                ";

                ::sqlx::query(update_query)
                    .bind(ModerationStatus::Error)
                    .bind(event_id)
                    .execute(&mut **transaction)
                    .await?;
            }
            ModerationStatus::Approved => {
                let update_query = "
                    UPDATE events
                    SET moderation_status = $1, moderation_tags = $2::moderation_tag_type[]
                    WHERE id = $3
                ";

                ::sqlx::query(update_query)
                    .bind(ModerationStatus::Approved)
                    .bind(&result.tags)
                    .bind(event_id)
                    .execute(&mut **transaction)
                    .await?;

                let delete_processing_status_query = "
                    DELETE FROM event_processing_status
                    WHERE event_id = $1
                ";

                ::sqlx::query(delete_processing_status_query)
                    .bind(event_id)
                    .execute(&mut **transaction)
                    .await?;
            }
            _ => {}
        }
    }

    debug!("Moderation results applied successfully");
    Ok(())
}

pub async fn run(
    pool: ::sqlx::PgPool,
    csam: Option<&dyn providers::csam::interface::ModerationCSAMProvider>,
    tag: Option<&dyn providers::tags::interface::ModerationTaggingProvider>,
    tagging_request_rate_limit: u16,
    csam_request_rate_limit: u16,
) -> ::anyhow::Result<()> {
    debug!("Starting run function");
    // loop until task is cancelled
    let request_rate_limiter = RateLimiter::new(
        tagging_request_rate_limit,
        tagging_request_rate_limit,
    );

    let csam_request_rate_limiter =
        RateLimiter::new(csam_request_rate_limit, csam_request_rate_limit);

    loop {
        let mut transaction = pool.begin().await?;
        let events = pull_queue_events(&mut transaction).await?;
        transaction.commit().await?;

        if events.is_empty() {
            debug!("No events to moderate, sleeping for 1 second");
            tokio::time::sleep(tokio::time::Duration::from_secs(1)).await;
            continue;
        }

        let results = process(
            csam,
            tag,
            events,
            &request_rate_limiter,
            &csam_request_rate_limiter,
        )
        .await?;

        // separate transaction because this can take a while and we want to
        // avoid blocking other writes
        let mut transaction = pool.begin().await?;
        apply_moderation_results(&mut transaction, &results).await?;
        transaction.commit().await?;
    }
}

#[allow(dead_code)]
pub async fn approve_event(
    transaction: &mut ::sqlx::Transaction<'_, ::sqlx::Postgres>,
    system: &crate::model::public_key::PublicKey,
    process: &crate::model::process::Process,
    logical_clock: u64,
) -> ::anyhow::Result<()> {
    debug!("Approving event with logical_clock: {}", logical_clock);
    let query = "
        UPDATE events
        SET moderation_status = 'approved'
        WHERE system_key_type = $1
        AND   system_key      = $2
        AND   process         = $3
        AND   logical_clock   = $4;
    ";

    ::sqlx::query(query)
        .bind(i64::try_from(crate::model::public_key::get_key_type(
            system,
        ))?)
        .bind(crate::model::public_key::get_key_bytes(system))
        .bind(process.bytes())
        .bind(i64::try_from(logical_clock)?)
        .fetch_optional(&mut **transaction)
        .await?;

    debug!(
        "Event approved successfully with logical_clock: {}",
        logical_clock
    );
    Ok(())
}

#[cfg(test)]
mod tests {
    use super::*;
    use crate::{
        config::ModerationMode,
        model::moderation_tag::ModerationTagName,
        moderation::{ModerationFilter, ModerationFilters, ModerationOptions},
        postgres::prepare_database,
    };
    use sqlx::PgPool;
    use std::time::Instant;

    #[sqlx::test]
    async fn test_pull_queue_events(pool: PgPool) -> anyhow::Result<()> {
        let mut transaction = pool.begin().await?;
        prepare_database(&mut transaction).await?;

        let keypair = polycentric_protocol::test_utils::make_test_keypair();
        let process = polycentric_protocol::test_utils::make_test_process();

        let mut post = polycentric_protocol::protocol::Post::new();
        post.content = Some("test".to_string());

        let signed_event =
            polycentric_protocol::test_utils::make_test_event_with_content(
                &keypair,
                &process,
                52,
                3,
                &post.write_to_bytes()?,
                vec![],
            );

        crate::ingest::ingest_event_postgres(&mut transaction, &signed_event)
            .await?;

        let system = crate::model::public_key::PublicKey::Ed25519(
            keypair.verifying_key(),
        );

        let loaded_event = crate::postgres::load_event(
            &mut transaction,
            &system,
            &process,
            52,
            &crate::moderation::ModerationOptions {
                filters: None,
                mode: ModerationMode::Off,
            },
        )
        .await?;

        let events = pull_queue_events(&mut transaction).await?;

        transaction.commit().await?;

        assert!(Some(signed_event) == loaded_event);
        assert_eq!(events.len(), 1);

        Ok(())
    }

    #[sqlx::test]
    async fn test_apply_moderation_results(pool: PgPool) -> anyhow::Result<()> {
        let mut transaction = pool.begin().await?;
        prepare_database(&mut transaction).await?;

        let mut constructed_events = vec![];
        for _ in 0..5 {
            let keypair = polycentric_protocol::test_utils::make_test_keypair();
            let process = polycentric_protocol::test_utils::make_test_process();

            let mut post = polycentric_protocol::protocol::Post::new();
            post.content = Some("test".to_string());

            let signed_event =
                polycentric_protocol::test_utils::make_test_event_with_content(
                    &keypair,
                    &process,
                    52,
                    3,
                    &post.write_to_bytes()?,
                    vec![],
                );

            crate::ingest::ingest_event_postgres(
                &mut transaction,
                &signed_event,
            )
            .await?;

            constructed_events.push(signed_event);
        }

        // Pull events from the moderation queue
        let events = pull_queue_events(&mut transaction).await?;

        // Mock moderation results
        let moderation_results = vec![
            ModerationResult {
                event_id: events[0].id,
                has_error: false,
                is_csam: false,
                tags: vec![],
                blob_db_ids: None,
            },
            ModerationResult {
                event_id: events[1].id,
                has_error: false,
                is_csam: true,
                tags: vec![],
                blob_db_ids: None,
            },
            ModerationResult {
                event_id: events[2].id,
                has_error: true,
                is_csam: false,
                tags: vec![],
                blob_db_ids: None,
            },
            ModerationResult {
                event_id: events[3].id,
                has_error: false,
                is_csam: false,
                tags: vec![
                    crate::model::moderation_tag::ModerationTag::new(
                        "tag1".to_string(),
                        1,
                    ),
                    crate::model::moderation_tag::ModerationTag::new(
                        "tag2".to_string(),
                        2,
                    ),
                ],
                blob_db_ids: None,
            },
            // tags of 3 should be deleted
            ModerationResult {
                event_id: events[4].id,
                has_error: false,
                is_csam: false,
                tags: vec![crate::model::moderation_tag::ModerationTag::new(
                    "anything".to_string(),
                    3,
                )],
                blob_db_ids: None,
            },
        ];

        // Apply moderation results
        apply_moderation_results(&mut transaction, &moderation_results).await?;

        transaction.commit().await?;
        transaction = pool.begin().await?;

        let mut has_success = false;

        // Verify events after application
        for event in events.iter() {
            let query = "
                SELECT moderation_status::text
                FROM events
                WHERE id = $1
            ";

            let status_str: Option<String> = sqlx::query_scalar(query)
                .bind(event.id)
                .fetch_optional(&mut *transaction)
                .await?;

            // If the event was deleted, skip the rest of the loop
            if status_str.is_none() {
                assert!(event.id == events[1].id || event.id == events[4].id);
                continue;
            }

            let status_str = status_str.unwrap();

            // find the moderation result for this event
            let moderation_result = moderation_results
                .iter()
                .find(|result| result.event_id == event.id);

            assert!(moderation_result.is_some());

            match (
                moderation_result.unwrap().has_error,
                moderation_result.unwrap().is_csam,
            ) {
                (true, _) => assert_eq!(status_str, "error"),
                (_, true) => assert_eq!(status_str, "flagged_and_rejected"),
                (false, false) => {
                    assert_eq!(status_str, "approved");
                    has_success = true;
                }
            }

            let tags_query = "
                SELECT name
                FROM events, unnest(moderation_tags) AS tag_item
                WHERE id = $1
            ";

            let tags: Vec<String> = sqlx::query_scalar(tags_query)
                .bind(event.id)
                .fetch_all(&mut *transaction)
                .await?;

            let expected_tags = moderation_result.unwrap().tags.clone();

            for expected_tag in expected_tags.iter() {
                assert!(tags.contains(&expected_tag.name().to_string()));
            }
        }

        assert!(has_success);

        Ok(())
    }

    #[sqlx::test]
    async fn test_query_event_below_moderation_threshold_strict(
        pool: PgPool,
    ) -> anyhow::Result<()> {
        let mut transaction = pool.begin().await?;
        prepare_database(&mut transaction).await?;

        let keypair = polycentric_protocol::test_utils::make_test_keypair();
        let process = polycentric_protocol::test_utils::make_test_process();

        let mut post = polycentric_protocol::protocol::Post::new();
        post.content = Some("test".to_string());

        let signed_event =
            polycentric_protocol::test_utils::make_test_event_with_content(
                &keypair,
                &process,
                52,
                3,
                &post.write_to_bytes()?,
                vec![],
            );

        println!("test_query_event_below_moderation_threshold_strict: ingesting event");

        crate::ingest::ingest_event_postgres(&mut transaction, &signed_event)
            .await?;

        transaction.commit().await?;
        transaction = pool.begin().await?;

        println!("test_query_event_below_moderation_threshold_strict: loading events");

        let loaded_events = crate::postgres::load_posts_before_id(
            &mut transaction,
            None,
            100000,
            &ModerationOptions {
                filters: Some(ModerationFilters(vec![ModerationFilter {
                    name: ModerationTagName::new(String::from("sexual")),
                    max_level: 1,
                    strict_mode: true,
                }])),
                mode: ModerationMode::Strong,
            },
        )
        .await?;

        assert_eq!(loaded_events.events.len(), 0);

        Ok(())
    }

    #[sqlx::test]
    async fn test_moderation_filter_strict(pool: PgPool) -> anyhow::Result<()> {
        let mut transaction = pool.begin().await?;
        prepare_database(&mut transaction).await?;

        // send a moderation filter with strict = true
        // return the filter's strict value

        let filter = ModerationFilter {
            name: ModerationTagName::new(String::from("sexual")),
            max_level: 1,
            strict_mode: true,
        };

        let query = "
            SELECT strict_mode
            FROM unnest($1::moderation_filter_type[]) AS filter
            WHERE filter.name = $2 AND filter.max_level = $3
        ";

        let result: bool = sqlx::query_scalar(query)
            .bind(&[filter.clone()])
            .bind(&filter.name.to_string())
            .bind(filter.max_level)
            .fetch_one(&mut *transaction)
            .await?;

        assert!(result);

        Ok(())
    }
    #[sqlx::test]
    async fn test_query_event_below_moderation_threshold_non_strict(
        pool: PgPool,
    ) -> anyhow::Result<()> {
        let mut transaction = pool.begin().await?;
        prepare_database(&mut transaction).await?;

        let keypair = polycentric_protocol::test_utils::make_test_keypair();
        let process = polycentric_protocol::test_utils::make_test_process();

        let mut post = polycentric_protocol::protocol::Post::new();
        post.content = Some("test".to_string());

        let signed_event =
            polycentric_protocol::test_utils::make_test_event_with_content(
                &keypair,
                &process,
                52,
                3,
                &post.write_to_bytes()?,
                vec![],
            );

        crate::ingest::ingest_event_postgres(&mut transaction, &signed_event)
            .await?;

        transaction.commit().await?;
        transaction = pool.begin().await?;

        // Don't load unapproved events
        let loaded_events = crate::postgres::load_posts_before_id(
            &mut transaction,
            None,
            100000,
            &ModerationOptions {
                filters: Some(ModerationFilters(vec![ModerationFilter {
                    name: ModerationTagName::new(String::from("sexual")),
                    max_level: 0,
                    strict_mode: false,
                }])),
                mode: ModerationMode::Strong,
            },
        )
        .await?;

        assert_eq!(loaded_events.events.len(), 0);

        let events = pull_queue_events(&mut transaction).await?;

        assert_eq!(events.len(), 1);

        let moderation_results = vec![ModerationResult {
            event_id: events[0].id,
            has_error: false,
            is_csam: false,
            tags: vec![crate::model::moderation_tag::ModerationTag::new(
                "sexual".to_string(),
                2,
            )],
            blob_db_ids: None,
        }];

        apply_moderation_results(&mut transaction, &moderation_results).await?;

        transaction.commit().await?;
        transaction = pool.begin().await?;

        let loaded_events = crate::postgres::load_posts_before_id(
            &mut transaction,
            None,
            100000,
            &ModerationOptions {
                filters: Some(ModerationFilters(vec![ModerationFilter {
                    name: ModerationTagName::new(String::from("sexual")),
                    max_level: 0,
                    strict_mode: false,
                }])),
                mode: ModerationMode::Strong,
            },
        )
        .await?;

        assert_eq!(loaded_events.events.len(), 0);

        let loaded_events2 = crate::postgres::load_posts_before_id(
            &mut transaction,
            None,
            100000,
            &ModerationOptions {
                filters: Some(ModerationFilters(vec![
                    ModerationFilter {
                        name: ModerationTagName::new(String::from("sexual")),
                        max_level: 3,
                        strict_mode: false,
                    },
                    ModerationFilter {
                        name: ModerationTagName::new(String::from("hate")),
                        max_level: 3,
                        strict_mode: false,
                    },
                    ModerationFilter {
                        name: ModerationTagName::new(String::from("violence")),
                        max_level: 3,
                        strict_mode: false,
                    },
                ])),
                mode: ModerationMode::Strong,
            },
        )
        .await?;

        assert_eq!(loaded_events2.events.len(), 1);

        let loaded_events_default = crate::postgres::load_posts_before_id(
            &mut transaction,
            None,
            100000,
            &ModerationOptions {
                filters: None,
                mode: ModerationMode::Strong,
            },
        )
        .await?;

        assert_eq!(loaded_events_default.events.len(), 0);

        Ok(())
    }

    #[sqlx::test]
    async fn test_above_threshold(pool: PgPool) -> anyhow::Result<()> {
        let mut transaction = pool.begin().await?;
        prepare_database(&mut transaction).await?;

        let keypair = polycentric_protocol::test_utils::make_test_keypair();
        let process = polycentric_protocol::test_utils::make_test_process();

        let mut post = polycentric_protocol::protocol::Post::new();
        post.content = Some("test".to_string());

        let signed_event =
            polycentric_protocol::test_utils::make_test_event_with_content(
                &keypair,
                &process,
                52,
                3,
                &post.write_to_bytes()?,
                vec![],
            );

        crate::ingest::ingest_event_postgres(&mut transaction, &signed_event)
            .await?;

        transaction.commit().await?;
        transaction = pool.begin().await?;

        let events = pull_queue_events(&mut transaction).await?;
        assert_eq!(events.len(), 1);

        let moderation_results = vec![ModerationResult {
            event_id: events[0].id,
            has_error: false,
            is_csam: false,
            tags: vec![
                crate::model::moderation_tag::ModerationTag::new(
                    "violence".to_string(),
                    2,
                ),
                crate::model::moderation_tag::ModerationTag::new(
                    "hate".to_string(),
                    0,
                ),
                crate::model::moderation_tag::ModerationTag::new(
                    "sexual".to_string(),
                    0,
                ),
            ],
            blob_db_ids: None,
        }];

        apply_moderation_results(&mut transaction, &moderation_results).await?;
        transaction.commit().await?;
        transaction = pool.begin().await?;

        let loaded_events = crate::postgres::load_posts_before_id(
            &mut transaction,
            None,
            100000,
            &ModerationOptions {
                filters: Some(ModerationFilters(vec![
                    ModerationFilter {
                        name: ModerationTagName::new(String::from("violence")),
                        max_level: 1,
                        strict_mode: false,
                    },
                    ModerationFilter {
                        name: ModerationTagName::new(String::from("hate")),
                        max_level: 1,
                        strict_mode: false,
                    },
                    ModerationFilter {
                        name: ModerationTagName::new(String::from("sexual")),
                        max_level: 1,
                        strict_mode: false,
                    },
                ])),
                mode: ModerationMode::Strong,
            },
        )
        .await?;

        assert_eq!(loaded_events.events.len(), 0);

        let loaded_events2 = crate::postgres::load_posts_before_id(
            &mut transaction,
            None,
            100000,
            &ModerationOptions {
                filters: Some(ModerationFilters(vec![
                    ModerationFilter {
                        name: ModerationTagName::new(String::from("violence")),
                        max_level: 2,
                        strict_mode: false,
                    },
                    ModerationFilter {
                        name: ModerationTagName::new(String::from("hate")),
                        max_level: 1,
                        strict_mode: false,
                    },
                    ModerationFilter {
                        name: ModerationTagName::new(String::from("sexual")),
                        max_level: 1,
                        strict_mode: false,
                    },
                ])),
                mode: ModerationMode::Strong,
            },
        )
        .await?;

        assert_eq!(loaded_events2.events.len(), 1);

        Ok(())
    }

    #[sqlx::test]
    async fn test_moderation_modes(pool: PgPool) -> anyhow::Result<()> {
        let mut transaction = pool.begin().await?;
        prepare_database(&mut transaction).await?;

        let keypair = polycentric_protocol::test_utils::make_test_keypair();
        let process = polycentric_protocol::test_utils::make_test_process();

        let mut post = polycentric_protocol::protocol::Post::new();
        post.content = Some("test".to_string());

        let signed_event =
            polycentric_protocol::test_utils::make_test_event_with_content(
                &keypair,
                &process,
                52,
                3,
                &post.write_to_bytes()?,
                vec![],
            );

        crate::ingest::ingest_event_postgres(&mut transaction, &signed_event)
            .await?;

        transaction.commit().await?;
        transaction = pool.begin().await?;

        // In weak mode, events should be visible while we wait for moderation
        let loaded_events_weak = crate::postgres::load_posts_before_id(
            &mut transaction,
            None,
            100000,
            &ModerationOptions {
                filters: Some(ModerationFilters(vec![ModerationFilter {
                    name: ModerationTagName::new(String::from("violence")),
                    max_level: 3,
                    strict_mode: false,
                }])),
                mode: ModerationMode::Lazy,
            },
        )
        .await?;

        assert_eq!(loaded_events_weak.events.len(), 1);

        // In strong mode, events should not be visible until moderation is complete
        let loaded_events_strong = crate::postgres::load_posts_before_id(
            &mut transaction,
            None,
            100000,
            &ModerationOptions {
                filters: Some(ModerationFilters(vec![ModerationFilter {
                    name: ModerationTagName::new(String::from("violence")),
                    max_level: 3,
                    strict_mode: false,
                }])),
                mode: ModerationMode::Strong,
            },
        )
        .await?;

        assert_eq!(loaded_events_strong.events.len(), 0);

        Ok(())
    }

    #[sqlx::test]
    async fn test_explain_pull_queue_events(
        pool: PgPool,
    ) -> anyhow::Result<()> {
        let mut transaction = pool.begin().await?;

        // First create some test data
        crate::postgres::prepare_database(&mut transaction).await?;

        // Add our performance improvements
        println!("\nAdding performance improvements...");

        // Add efficient index for events
        sqlx::query(
            "CREATE INDEX IF NOT EXISTS idx_events_moderation_efficient ON events 
             (moderation_status, content_type) 
             INCLUDE (id, raw_event)
             WHERE content_type IN (3, 6, 9)"
        )
        .execute(&mut *transaction)
        .await?;

        // Add enhanced index for event_processing_status
        sqlx::query(
            "CREATE INDEX IF NOT EXISTS idx_event_processing_enhanced ON event_processing_status 
             (failure_count) 
             INCLUDE (event_id, last_failure_at)
             WHERE failure_count < 3"
        )
        .execute(&mut *transaction)
        .await?;

        transaction.commit().await?;
        transaction = pool.begin().await?;

        // Test with different data sizes
        let data_sizes = vec![1000, 10000, 50000];

        for size in data_sizes {
            println!("\nTesting with {} records:", size);

            // Insert test data
            let start = Instant::now();
            for i in 0..size {
                let status = if i % 5 == 0 { "error" } else { "unprocessed" };
                let content_type = match i % 3 {
                    0 => 3,
                    1 => 6,
                    _ => 9,
                };

                // Insert event
                sqlx::query(
                    "INSERT INTO events (
                        system_key_type, system_key, process, logical_clock, 
                        content_type, content, vector_clock, indices,
                        signature, raw_event, server_time, unix_milliseconds,
                        moderation_status
                    ) VALUES ($1, $2, $3, $4, $5, $6, $7, $8, $9, $10, $11, $12, $13::moderation_status_enum)"
                )
                .bind(1i64)
                .bind(&[0u8; 32])
                .bind(&[i as u8; 16])
                .bind(i64::try_from(i)?)
                .bind(content_type)
                .bind(&[0u8; 32])
                .bind(&[0u8; 32])
                .bind(&[0u8; 32])
                .bind(&[0u8; 32])
                .bind(&[0u8; 32])
                .bind(1000i64 + i64::try_from(i)?)
                .bind(1000i64 + i64::try_from(i)?)
                .bind(status)
                .execute(&mut *transaction)
                .await?;

                // Insert processing status for error events
                if status == "error" {
                    sqlx::query(
                        "INSERT INTO event_processing_status (
                            event_id, failure_count, last_failure_at
                        ) VALUES (
                            currval('events_id_seq'),
                            $1,
                            CURRENT_TIMESTAMP - interval '1 hour' * $2
                        )",
                    )
                    .bind(i % 4)
                    .bind(i % 12)
                    .execute(&mut *transaction)
                    .await?;
                }

                // Commit in batches to avoid transaction size issues
                if i > 0 && i % 1000 == 0 {
                    transaction.commit().await?;
                    transaction = pool.begin().await?;
                }
            }
            println!("Data insertion took: {:?}", start.elapsed());

            // Test the optimized query
            let query = "
                SELECT 
                    e.id,
                    e.raw_event,
                    COALESCE(eps.failure_count, 0) as failure_count,
                    EXTRACT(EPOCH FROM (CURRENT_TIMESTAMP - COALESCE(eps.last_failure_at, '1970-01-01'::timestamp))) as time_since_last_failure
                FROM events e
                LEFT JOIN LATERAL (
                    SELECT event_id, failure_count, last_failure_at
                    FROM event_processing_status
                    WHERE event_id = e.id
                    AND failure_count < 3
                ) eps ON true
                WHERE e.content_type IN (3, 6, 9)
                AND e.moderation_status IN ('unprocessed'::moderation_status_enum, 'error'::moderation_status_enum)
                ORDER BY 
                    CASE WHEN e.moderation_status = 'unprocessed'::moderation_status_enum THEN 0 ELSE 1 END,
                    COALESCE(eps.failure_count, 0) DESC
                LIMIT 20
            ";

            let start = Instant::now();
            let results =
                sqlx::query(query).fetch_all(&mut *transaction).await?;
            println!("Query execution took: {:?}", start.elapsed());
            assert_eq!(results.len(), 20);

            // Clean up for next iteration
            sqlx::query("DELETE FROM event_processing_status")
                .execute(&mut *transaction)
                .await?;
            sqlx::query("DELETE FROM events")
                .execute(&mut *transaction)
                .await?;
            transaction.commit().await?;
            transaction = pool.begin().await?;
        }

        Ok(())
    }
}<|MERGE_RESOLUTION|>--- conflicted
+++ resolved
@@ -326,7 +326,6 @@
                         event.content(),
                     )?;
 
-<<<<<<< HEAD
                 let combined_content: Option<String> =
                     match (username, post.content.clone()) {
                         (Some(name), Some(content)) => {
@@ -339,57 +338,36 @@
                 let blobs = if post.images.is_empty() {
                     vec![]
                 } else {
-                    get_blobs(transaction, &event, &post).await?
+                    let mut valid_blobs = vec![];
+                    let all_blobs = get_blobs(transaction, &event, &post).await?;
+                    
+                    for blob_data in all_blobs {
+                        // Skip if the blob is empty *or* exceeds Azure Content Safety's 4 MiB limit.
+                        if blob_data.blob.is_empty() || blob_data.blob.len() > 4 * 1024 * 1024 {
+                            debug!("Skipping blob in POST event {} - blob empty or too large ({} bytes)", row.id, blob_data.blob.len());
+                        } else {
+                            debug!("POST event {} has valid blob: {} bytes", row.id, blob_data.blob.len());
+                            valid_blobs.push(blob_data);
+                        }
+                    }
+                    valid_blobs
                 };
 
-                result_set.push(ModerationQueueItem {
-                    id: row.id,
-                    content: combined_content,
-                    blobs,
-                });
-=======
-                // Retrieve the blob bytes for this post (if any), but only
-                // include them in the queue item when we actually have data.
-                let (blob, blob_db_ids) = if post.image.sections.is_empty() {
-                    (None, None)
-                } else {
-                    let (blob, blob_db_ids) =
-                        get_blob(transaction, &event, &post).await?;
-
-                    // Skip if the blob is empty *or* exceeds Azure Content Safety's 4 MiB limit.
-                    if blob.is_empty() || blob.len() > 4 * 1024 * 1024 {
-                        debug!("Skipping POST event {} - blob empty or too large ({} bytes)", row.id, blob.len());
-                        (None, None)
-                    } else {
-                        debug!(
-                            "POST event {} has valid blob: {} bytes",
-                            row.id,
-                            blob.len()
-                        );
-                        (Some(blob), Some(blob_db_ids))
-                    }
-                };
-
-                // Only create queue item if we have content or a valid blob
-                let has_content = post.content.is_some()
-                    && !post.content.as_ref().unwrap().trim().is_empty();
-                let has_blob = blob.is_some();
-
-                if has_content || has_blob {
-                    debug!("Creating POST queue item: id={}, has_content={}, has_blob={}", row.id, has_content, has_blob);
+                // Only create queue item if we have content or valid blobs
+                let has_content = combined_content.is_some()
+                    && !combined_content.as_ref().unwrap().trim().is_empty();
+                let has_blobs = !blobs.is_empty();
+
+                if has_content || has_blobs {
+                    debug!("Creating POST queue item: id={}, has_content={}, has_blobs={}", row.id, has_content, has_blobs);
                     result_set.push(ModerationQueueItem {
                         id: row.id,
-                        content: post.content,
-                        blob,
-                        blob_db_ids,
+                        content: combined_content,
+                        blobs,
                     });
                 } else {
-                    debug!(
-                        "Skipping POST event {} - no content or blob",
-                        row.id
-                    );
+                    debug!("Skipping POST event {} - no content or valid blobs", row.id);
                 }
->>>>>>> 1ba1cb37
             }
             ct::DESCRIPTION => {
                 // DESCRIPTION uses LWW element for text
@@ -398,13 +376,6 @@
                     .as_ref()
                     .and_then(|lww| String::from_utf8(lww.value.clone()).ok());
 
-<<<<<<< HEAD
-                result_set.push(ModerationQueueItem {
-                    id: row.id,
-                    content: text_content,
-                    blobs: vec![],
-                });
-=======
                 // Only create queue item if we have valid text content
                 if let Some(content) = text_content {
                     if !content.trim().is_empty() {
@@ -412,8 +383,7 @@
                         result_set.push(ModerationQueueItem {
                             id: row.id,
                             content: Some(content),
-                            blob: None,
-                            blob_db_ids: None,
+                            blobs: vec![],
                         });
                     } else {
                         debug!("Skipping DESCRIPTION event {} - empty content after trim", row.id);
@@ -421,7 +391,6 @@
                 } else {
                     debug!("Skipping DESCRIPTION event {} - no valid UTF-8 content", row.id);
                 }
->>>>>>> 1ba1cb37
             }
             ct::AVATAR => {
                 // Avatar references blob sections via indices with index_type == BLOB_SECTION
@@ -461,31 +430,17 @@
                     }
                 };
 
-<<<<<<< HEAD
-                result_set.push(ModerationQueueItem {
-                    id: row.id,
-                    content: None,
-                    blobs: match (blob, blob_db_ids) {
-                        (Some(blob), Some(blob_db_ids)) => {
-                            vec![BlobData { blob, blob_db_ids }]
-                        }
-                        _ => vec![],
-                    },
-                });
-=======
                 // Only create queue item if we have a valid blob
                 if blob.is_some() {
                     debug!("Creating AVATAR queue item: id={}", row.id);
                     result_set.push(ModerationQueueItem {
                         id: row.id,
                         content: None,
-                        blob,
-                        blob_db_ids,
+                        blobs: vec![BlobData { blob: blob.unwrap(), blob_db_ids: blob_db_ids.unwrap() }],
                     });
                 } else {
                     debug!("Skipping AVATAR event {} - no valid blob", row.id);
                 }
->>>>>>> 1ba1cb37
             }
             _ => {
                 // Unsupported type – skip moderation
@@ -539,10 +494,10 @@
     csam_request_rate_limiter: &RateLimiter,
 ) -> ModerationResult {
     debug!(
-        "Processing event: {:?}, has_content={}, has_blob={}",
+        "Processing event: {:?}, has_content={}, has_blobs={}",
         event.id,
         event.content.is_some(),
-        event.blob.is_some()
+        !event.blobs.is_empty()
     );
 
     // Acquire a permit from the rate limiter
@@ -627,15 +582,6 @@
         None => Vec::new(),
     };
 
-<<<<<<< HEAD
-    debug!("Event processed: {:?}", event.id);
-
-    let mut blob_db_ids: Vec<i64> = vec![];
-    for blob_data in event.blobs.iter() {
-        blob_db_ids.extend(blob_data.blob_db_ids.iter());
-    }
-
-=======
     debug!(
         "Event {} processed: has_error={}, is_csam={}, tags_count={}",
         event.id,
@@ -643,7 +589,11 @@
         is_csam,
         tags.len()
     );
->>>>>>> 1ba1cb37
+
+    let mut blob_db_ids: Vec<i64> = vec![];
+    for blob_data in event.blobs.iter() {
+        blob_db_ids.extend(blob_data.blob_db_ids.iter());
+    }
     ModerationResult {
         event_id: event.id,
         has_error,
