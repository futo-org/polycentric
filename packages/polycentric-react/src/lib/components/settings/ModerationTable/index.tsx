import { Dispatch, SetStateAction, useEffect, useMemo, useState } from 'react';
import { useModeration } from '../../../hooks/moderationHooks';

const FancySlider = ({
  min = 0,
  max,
  descriptions,
  value,
  setValue,
}: {
  min?: number;
  max: number;
  descriptions: Array<string>;
  value: number;
  setValue: Dispatch<SetStateAction<number>>;
}) => {
  return (
    <div className="pl-10 md:pl-0 pr-2 md:pr-0 w-full max-w-md mx-auto">
      <div className="text-center font-light">{descriptions[value] ?? ''}</div>
      <div className="relative w-full h-12">
        <input
          type="range"
          min={min}
          max={max}
          value={value}
          onChange={(e) => setValue(Number(e.target.value))}
          step="1"
          className="w-full h-2 bg-gray-200 rounded-lg appearance-none cursor-pointer absolute top-1/2 transform -translate-y-1/2"
          style={{
            WebkitAppearance: 'none',
            appearance: 'none',
          }}
        />
        <div
          className="absolute top-1/2 w-12 h-12 bg-blue-600 rounded-full flex items-center justify-center text-white font-bold text-lg pointer-events-none"
          style={{
            left: `calc(${((value - min) / (max - min)) * 100}% - 1.5rem)`,
            transform: 'translateY(-50%)',
            transition: 'left 0.1s ease-out',
          }}
        >
          {value}
        </div>
      </div>
    </div>
  );
};

const categories = [
  {
    name: 'Offensive Content',
    tagName: 'hate',
    description: [
      'Neutral, general terms, no bias or hate.',
      'Mildly sensitive, factual.',
      'Potentially offensive content',
    ],
  },
  {
    name: 'Explicit Content',
    tagName: 'sex',
    description: [
      'No explicit content',
      'Mildly suggestive, factual or educational',
      'Moderate sexual content, non-graphic',
    ],
  },
  {
    name: 'Violence',
    tagName: 'violence',
    description: [
      'Non-violent',
      'Mild violence, factual or contextual',
      'Moderate violence, some graphic content.',
    ],
  },
];

export const ModerationTable = () => {
  const [levels, setLevels] = useState<Record<string, number>>(
    JSON.parse(localStorage.getItem('polycentric-moderation-levels') ?? '{}'),
  );
  const { setModerationLevels } = useModeration();

  const setLevelFunctions = useMemo(() => {
    return categories.map((category) => {
      return (level: React.SetStateAction<number>) => {
        setLevels((prev) => ({
          ...prev,
          [category.tagName]: level as number,
        }));
      };
    });
  }, []);

  useEffect(() => {
    localStorage.setItem(
      'polycentric-moderation-levels',
      JSON.stringify(levels),
    );
    setModerationLevels(levels);
  }, [levels, setModerationLevels]);

<<<<<<< HEAD
    return (
        <div className="flex flex-col space-y-3">
            <div className="grid grid-cols-1 md:grid-cols-[auto,1fr] gap-2 md:gap-10 border rounded-[2rem] p-6">
                {categories.map((category, index) => (
                    <div key={category.tagName} className="contents">
                        <h3>{category.name}</h3>
                        <FancySlider
                            value={levels[category.tagName] ?? 0}
                            setValue={setLevelFunctions[index]}
                            max={2}
                            descriptions={category.description}
                        />
                    </div>
                ))}
            </div>
        </div>
    );
=======
  return (
    <div className="flex flex-col space-y-3">
      <h2 className="font-medium">Moderation Settings</h2>

      <div className="grid grid-cols-1 md:grid-cols-[auto,1fr] gap-2 md:gap-10 border rounded-[2rem] p-6">
        {categories.map((category, index) => (
          <div key={category.tagName} className="contents">
            <h3>{category.name}</h3>
            <FancySlider
              value={levels[category.tagName] ?? 0}
              setValue={setLevelFunctions[index]}
              max={2}
              descriptions={category.description}
            />
          </div>
        ))}
      </div>
    </div>
  );
>>>>>>> baf16172
};<|MERGE_RESOLUTION|>--- conflicted
+++ resolved
@@ -101,25 +101,6 @@
     setModerationLevels(levels);
   }, [levels, setModerationLevels]);
 
-<<<<<<< HEAD
-    return (
-        <div className="flex flex-col space-y-3">
-            <div className="grid grid-cols-1 md:grid-cols-[auto,1fr] gap-2 md:gap-10 border rounded-[2rem] p-6">
-                {categories.map((category, index) => (
-                    <div key={category.tagName} className="contents">
-                        <h3>{category.name}</h3>
-                        <FancySlider
-                            value={levels[category.tagName] ?? 0}
-                            setValue={setLevelFunctions[index]}
-                            max={2}
-                            descriptions={category.description}
-                        />
-                    </div>
-                ))}
-            </div>
-        </div>
-    );
-=======
   return (
     <div className="flex flex-col space-y-3">
       <h2 className="font-medium">Moderation Settings</h2>
@@ -139,5 +120,4 @@
       </div>
     </div>
   );
->>>>>>> baf16172
 };