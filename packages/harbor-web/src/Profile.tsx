--- conflicted
+++ resolved
@@ -210,34 +210,6 @@
         };
     }, [props.processHandle, props.view, props.system]);
 
-<<<<<<< HEAD
-    return (
-        <div className="bg-white rounded-lg shadow-lg p-4 max-w-screen w-96 h-[38.4rem]">
-            <div className="flex justify-between items-center w-full">
-                <img
-                    className="rounded-full w-32 h-32"
-                    src={state.avatar}
-                    alt={`The avatar for ${state.name}`}
-                />
-                <div className="flex flex-col pl-3">
-                    <h1 className="text-4xl font-bold text-gray-800">
-                        {state.name}
-                    </h1>
-
-                    <h2 className="">{state.description}</h2>
-                </div>
-            </div>
-            <br />
-
-            {state.claims.map((claim, idx) => (
-                <Claim.Claim
-                    key={idx}
-                    parsedEvent={claim}
-                    processHandle={props.processHandle}
-                    view={props.view}
-                />
-            ))}
-=======
 
     const isSocialProp = (claim: App.ParsedEvent<Core.Protocol.Claim>) => {
         return claim.value.claimType === Core.Models.ClaimType.Twitter
@@ -302,7 +274,6 @@
                     />
                 ))}
             </div>
->>>>>>> de3ae73b
         </div>
     );
 }