import {
  APIMethods,
  CancelContext,
  Models,
  Protocol,
  Queries,
  Store,
  Util,
} from '@polycentric/polycentric-core';
import AsyncLock from 'async-lock';
import Long from 'long';
import { useCallback, useEffect, useMemo, useState } from 'react';
import { useModeration } from './moderationHooks';
import { useProcessHandleManager } from './processHandleManagerHooks';
import {
  ParsedEvent,
  useIndex,
  useQueryCursor,
  useQueryManager,
  useQueryReferenceEventFeed,
} from './queryHooks';

export type FeedItem =
  | ParsedEvent<Protocol.Post>
  | ParsedEvent<Protocol.Claim>
  | ParsedEvent<Protocol.Vouch>;

export type FeedHookData = ReadonlyArray<FeedItem | undefined>;
export type FeedHookAdvanceFn = () => void;

export type FeedHook = (
  // eslint-disable-next-line @typescript-eslint/no-explicit-any
  ...args: any[]
) => [FeedHookData, FeedHookAdvanceFn, boolean?];

const decodePost = (e: Models.Event.Event) => Protocol.Post.decode(e.content);

export const useAuthorFeed: FeedHook = (system: Models.PublicKey.PublicKey) => {
  // Keep separate hooks for each content type
  const [posts, advancePosts] = useIndex(
    system,
    Models.ContentType.ContentTypePost,
    Protocol.Post.decode,
  );

  const [claims, advanceClaims] = useIndex(
    system,
    Models.ContentType.ContentTypeClaim,
    Protocol.Claim.decode,
  );

  const [vouches, advanceVouches] = useIndex(
    system,
    Models.ContentType.ContentTypeVouch,
    Protocol.Vouch.decode,
  );

  // Combine for display only after each type has been properly synchronized
  const allItems = useMemo(() => {
    const items = [...posts, ...claims, ...vouches].filter(
      (item) => item !== undefined,
    );
    items.sort((a, b) => {
      if (!a?.event?.unixMilliseconds || !b?.event?.unixMilliseconds) return 0;
      return (
        b.event.unixMilliseconds.toNumber() -
        a.event.unixMilliseconds.toNumber()
      );
    });
    return items;
  }, [posts, claims, vouches]);

  // Advance all content types independently
  const advance = useCallback(() => {
    advancePosts();
    advanceClaims();
    advanceVouches();
  }, [advancePosts, advanceClaims, advanceVouches]);

  return [allItems, advance, false];
};

export const useExploreFeed: FeedHook = () => {
  const queryManager = useQueryManager();
  const { moderationLevels } = useModeration();

  const loadCallback = useMemo(
    () =>
      Queries.QueryCursor.makeGetExploreCallback(
        queryManager.processHandle,
        moderationLevels,
      ),
    [queryManager.processHandle, moderationLevels],
  );

  return useQueryCursor(loadCallback, decodePost);
};

const makeGetSearchCallbackWithMinQueryLength = (
  searchQuery: string,
  searchType: APIMethods.SearchType,
  minQueryLength: number,
) => {
  if (searchQuery.length < minQueryLength) {
    return async () => Models.ResultEventsAndRelatedEventsAndCursor.fromEmpty();
  }

  return Queries.QueryCursor.makeGetSearchCallback(searchQuery, searchType);
};

export const useSearchPostsFeed: FeedHook = (searchQuery: string) => {
  const loadCallback = useMemo(() => {
    return makeGetSearchCallbackWithMinQueryLength(
      searchQuery,
      APIMethods.SearchType.Messages,
      3,
    );
  }, [searchQuery]);

  return useQueryCursor(loadCallback, decodePost);
};

const commentFeedRequestEvents = {
  fromType: Models.ContentType.ContentTypePost,
  countLwwElementReferences: [],
  countReferences: [],
};
const emptyArray: [] = [];

export const useReferenceFeed = (
  reference?: Protocol.Reference,
  extraByteReferences?: Uint8Array[],
) => {
  return useQueryReferenceEventFeed(
    Protocol.Post.decode,
    reference,
    commentFeedRequestEvents,
    emptyArray,
    emptyArray,
    extraByteReferences,
  );
};

export const useTopicFeed = (
  topic: string,
  alternateTopicRepresentations?: string[],
) => {
  const reference = useMemo(() => {
    return Models.bufferToReference(Util.encodeText(topic));
  }, [topic]);

  const extraByteReferences = useMemo(() => {
    return alternateTopicRepresentations?.map((topic) =>
      Util.encodeText(topic),
    );
  }, [alternateTopicRepresentations]);

  return useReferenceFeed(reference, extraByteReferences);
};

export const useCommentFeed = (
<<<<<<< HEAD
    post?: Models.SignedEvent.SignedEvent,
): [FeedItem[], () => void, boolean, number] => {
    const queryManager = useQueryManager();
    const [backwardsChain, setBackwardsChain] = useState<FeedItem[]>([]);

    const pointer = useMemo(() => {
        if (!post) {
            return undefined;
        }
        return Models.signedEventToPointer(post);
    }, [post]);

    const fetchPost = useCallback(
        (
            system: Models.PublicKey.PublicKey,
            process: Models.Process.Process,
            logicalClock: Long,
            cancelContext: CancelContext.CancelContext,
            callback?: (
                signedEvent: ParsedEvent<Protocol.Post | Protocol.Claim>,
            ) => void,
        ) => {
            queryManager.queryEvent.query(
                system,
                process,
                logicalClock,
                (signedEvent) => {
                    if (!signedEvent || cancelContext.cancelled()) {
                        return;
                    }

                    const event = Models.Event.fromBuffer(signedEvent.event);
                    let parsed;
                    try {
                        parsed = event.contentType.eq(
                            Models.ContentType.ContentTypePost,
                        )
                            ? Protocol.Post.decode(event.content)
                            : Protocol.Claim.decode(event.content);
                    } catch (error) {
                        console.error('Failed to decode content:', error);
                        return;
                    }

                    const parsedEvent = new ParsedEvent(
                        signedEvent,
                        event,
                        parsed,
                    );

                    setBackwardsChain((backwardsChain) => {
                        const duplicate = backwardsChain.find(
                            (backwardsEvent) =>
                                Models.SignedEvent.equal(
                                    backwardsEvent.signedEvent,
                                    signedEvent,
                                ),
                        );

                        if (duplicate != null) return backwardsChain;

                        return [parsedEvent, ...backwardsChain];
                    });

                    callback?.(parsedEvent);
                },
=======
  post?: Models.SignedEvent.SignedEvent,
): [ParsedEvent<Protocol.Post>[], () => void, boolean, number] => {
  const queryManager = useQueryManager();
  const [backwardsChain, setBackwardsChain] = useState<
    ParsedEvent<Protocol.Post>[]
  >([]);

  const pointer = useMemo(() => {
    if (!post) {
      return undefined;
    }
    return Models.signedEventToPointer(post);
  }, [post]);

  const fetchPost = useCallback(
    (
      system: Models.PublicKey.PublicKey,
      process: Models.Process.Process,
      logicalClock: Long,
      cancelContext: CancelContext.CancelContext,
      callback?: (signedEvent: ParsedEvent<Protocol.Post>) => void,
    ) => {
      queryManager.queryEvent.query(
        system,
        process,
        logicalClock,
        (signedEvent) => {
          if (!signedEvent || cancelContext.cancelled()) {
            return;
          }

          const event = Models.Event.fromBuffer(signedEvent.event);
          const parsed = Protocol.Post.decode(event.content);

          const parsedEvent = new ParsedEvent(signedEvent, event, parsed);

          setBackwardsChain((backwardsChain) => {
            const duplicate = backwardsChain.find((backwardsEvent) =>
              Models.SignedEvent.equal(backwardsEvent.signedEvent, signedEvent),
>>>>>>> d066b683
            );

            if (duplicate != null) return backwardsChain;

            return [parsedEvent, ...backwardsChain];
          });

          callback?.(parsedEvent);
        },
      );
    },
    [queryManager],
  );

  useEffect(() => {
    if (!pointer) {
      return;
    }

    const cancelContext = new CancelContext.CancelContext();

    const fetchAndPrepend = (pointer: Models.Pointer.Pointer) => {
      fetchPost(
        pointer.system,
        pointer.process,
        pointer.logicalClock,
        cancelContext,
        (signedEvent) => {
          if (cancelContext.cancelled()) return;

          const postReference = signedEvent.event.references.find((ref) =>
            ref.referenceType.eq(2),
          );
          if (postReference) {
            const postPointer = Models.Pointer.fromProto(
              Protocol.Pointer.decode(postReference.reference),
            );
            fetchAndPrepend(postPointer);
          }
        },
      );
    };

    fetchAndPrepend(pointer);

    return () => {
      cancelContext.cancel();
      setBackwardsChain([]);
    };
  }, [pointer, queryManager, fetchPost]);

  const reference = useMemo(() => {
    if (!pointer) {
      return undefined;
    }
    return Models.pointerToReference(pointer);
  }, [pointer]);

  const [comments, advance] = useReferenceFeed(reference);

  const prependCount = useMemo(
    () => (backwardsChain.length > 0 ? backwardsChain.length - 1 : 0),
    [backwardsChain],
  );

  const all = useMemo(
    () => [...backwardsChain, ...comments],
    [backwardsChain, comments],
  );

  return [all, advance, true, prependCount];
};

export function useFollowingFeed(
  batchSize = 10,
): [FeedItem[], () => void, boolean] {
  const { processHandle } = useProcessHandleManager();
  const [state, setState] = useState<FeedItem[]>([]);
  const [advance, setAdvance] = useState<() => void>(() => () => {});
  const [nothingFound, setNothingFound] = useState(false);

  useEffect(() => {
    const cancelContext = new CancelContext.CancelContext();
    const indexFeed = processHandle.store().indexFeed;
    let cursor: Store.IndexFeed.IndexFeedCursor | undefined = undefined;
    let finished = false;
    const lock = new AsyncLock();

    const adv = async () => {
      await lock.acquire('', async (): Promise<void> => {
        if (finished === true || cancelContext.cancelled()) return;

        let received = 0;
        do {
          const result = await indexFeed.query(batchSize, cursor);

          if (cancelContext.cancelled()) {
            return;
          }

          cursor = result.cursor;

          const parsedEvents = result.items
            .map((signedEvent) => {
              const event = Models.Event.fromBuffer(signedEvent.event);

              try {
                if (event.contentType.eq(Models.ContentType.ContentTypePost)) {
                  return new ParsedEvent<Protocol.Post>(
                    signedEvent,
                    event,
                    Protocol.Post.decode(event.content),
                  );
                } else if (
                  event.contentType.eq(Models.ContentType.ContentTypeClaim)
                ) {
                  return new ParsedEvent<Protocol.Claim>(
                    signedEvent,
                    event,
                    Protocol.Claim.decode(event.content),
                  );
                }
              } catch (error) {
                console.error('Failed to decode event:', error);
              }
              return undefined;
            })
            .filter((event): event is FeedItem => event !== undefined);

          received += parsedEvents.length;
          setState((state) => {
            const newState = state.concat(parsedEvents);
            return newState.sort((a, b) => {
              if (!a?.event?.unixMilliseconds || !b?.event?.unixMilliseconds)
                return 0;
              return (
                b.event.unixMilliseconds.toNumber() -
                a.event.unixMilliseconds.toNumber()
              );
            });
          });
        } while (
          cursor !== undefined &&
          received < batchSize &&
          !cancelContext.cancelled()
        );

        finished = cursor === undefined;

        if (finished && received === 0) {
          setNothingFound(true);
        }

        return;
      });
    };

    setAdvance(() => adv);

    return () => {
      cancelContext.cancel();
      setAdvance(() => () => {});
      setState([]);
    };
  }, [processHandle, batchSize]);

  return [state, advance, nothingFound];
}<|MERGE_RESOLUTION|>--- conflicted
+++ resolved
@@ -159,80 +159,10 @@
 };
 
 export const useCommentFeed = (
-<<<<<<< HEAD
-    post?: Models.SignedEvent.SignedEvent,
+  post?: Models.SignedEvent.SignedEvent,
 ): [FeedItem[], () => void, boolean, number] => {
-    const queryManager = useQueryManager();
-    const [backwardsChain, setBackwardsChain] = useState<FeedItem[]>([]);
-
-    const pointer = useMemo(() => {
-        if (!post) {
-            return undefined;
-        }
-        return Models.signedEventToPointer(post);
-    }, [post]);
-
-    const fetchPost = useCallback(
-        (
-            system: Models.PublicKey.PublicKey,
-            process: Models.Process.Process,
-            logicalClock: Long,
-            cancelContext: CancelContext.CancelContext,
-            callback?: (
-                signedEvent: ParsedEvent<Protocol.Post | Protocol.Claim>,
-            ) => void,
-        ) => {
-            queryManager.queryEvent.query(
-                system,
-                process,
-                logicalClock,
-                (signedEvent) => {
-                    if (!signedEvent || cancelContext.cancelled()) {
-                        return;
-                    }
-
-                    const event = Models.Event.fromBuffer(signedEvent.event);
-                    let parsed;
-                    try {
-                        parsed = event.contentType.eq(
-                            Models.ContentType.ContentTypePost,
-                        )
-                            ? Protocol.Post.decode(event.content)
-                            : Protocol.Claim.decode(event.content);
-                    } catch (error) {
-                        console.error('Failed to decode content:', error);
-                        return;
-                    }
-
-                    const parsedEvent = new ParsedEvent(
-                        signedEvent,
-                        event,
-                        parsed,
-                    );
-
-                    setBackwardsChain((backwardsChain) => {
-                        const duplicate = backwardsChain.find(
-                            (backwardsEvent) =>
-                                Models.SignedEvent.equal(
-                                    backwardsEvent.signedEvent,
-                                    signedEvent,
-                                ),
-                        );
-
-                        if (duplicate != null) return backwardsChain;
-
-                        return [parsedEvent, ...backwardsChain];
-                    });
-
-                    callback?.(parsedEvent);
-                },
-=======
-  post?: Models.SignedEvent.SignedEvent,
-): [ParsedEvent<Protocol.Post>[], () => void, boolean, number] => {
   const queryManager = useQueryManager();
-  const [backwardsChain, setBackwardsChain] = useState<
-    ParsedEvent<Protocol.Post>[]
-  >([]);
+  const [backwardsChain, setBackwardsChain] = useState<FeedItem[]>([]);
 
   const pointer = useMemo(() => {
     if (!post) {
@@ -247,7 +177,9 @@
       process: Models.Process.Process,
       logicalClock: Long,
       cancelContext: CancelContext.CancelContext,
-      callback?: (signedEvent: ParsedEvent<Protocol.Post>) => void,
+      callback?: (
+        signedEvent: ParsedEvent<Protocol.Post | Protocol.Claim>,
+      ) => void,
     ) => {
       queryManager.queryEvent.query(
         system,
@@ -259,14 +191,21 @@
           }
 
           const event = Models.Event.fromBuffer(signedEvent.event);
-          const parsed = Protocol.Post.decode(event.content);
+          let parsed;
+          try {
+            parsed = event.contentType.eq(Models.ContentType.ContentTypePost)
+              ? Protocol.Post.decode(event.content)
+              : Protocol.Claim.decode(event.content);
+          } catch (error) {
+            console.error('Failed to decode content:', error);
+            return;
+          }
 
           const parsedEvent = new ParsedEvent(signedEvent, event, parsed);
 
           setBackwardsChain((backwardsChain) => {
             const duplicate = backwardsChain.find((backwardsEvent) =>
               Models.SignedEvent.equal(backwardsEvent.signedEvent, signedEvent),
->>>>>>> d066b683
             );
 
             if (duplicate != null) return backwardsChain;
