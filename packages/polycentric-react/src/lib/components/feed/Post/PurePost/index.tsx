--- conflicted
+++ resolved
@@ -484,9 +484,8 @@
                                                     }
                                                     className="text-inherit flex-shrink min-w-0"
                                                 >
-<<<<<<< HEAD
                                                     <div className="flex items-center gap-2">
-                                                        <address className="font-bold text-base author not-italic hover:underline h-[1.5rem] overflow-hidden overflow-ellipsis">
+                                                    <address className="font-bold text-base author not-italic hover:underline h-[1.5rem] w-full overflow-hidden overflow-ellipsis text-black">
                                                             {main.author.name}
                                                         </address>
                                                         <span className="text-sm text-gray-500 font-mono">
@@ -496,11 +495,6 @@
                                                             )}
                                                         </span>
                                                     </div>
-=======
-                                                    <address className="font-bold text-base author not-italic hover:underline h-[1.5rem] w-full overflow-hidden overflow-ellipsis text-black">
-                                                        {main.author.name}
-                                                    </address>
->>>>>>> b66d943e
                                                 </Link>
                                                 <time className="text-right sm:text-right font-light text-gray-400 sm:text-sm flex-grow min-w-max">
                                                     {dateToAgoString(
