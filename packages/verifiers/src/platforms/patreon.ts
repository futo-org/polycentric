--- conflicted
+++ resolved
@@ -1,4 +1,3 @@
-<<<<<<< HEAD
 import axios from 'axios';
 import { StatusCodes } from 'http-status-codes';
 import parse from 'node-html-parser';
@@ -6,13 +5,6 @@
 import { Result } from '../result';
 import { createCookieEnabledAxios, encodeObject, getCallbackForPlatform, httpResponseToError } from '../utility';
 import { OAuthVerifier, TextVerifier, TextVerifierGetClaimFieldsTestData, TextVerifierVerificationTestData } from '../verifier';
-=======
-import parse from 'node-html-parser';
-import { ClaimField, Platform } from '../models';
-import { Result } from '../result';
-import { createCookieEnabledAxios } from '../utility';
-import { TextVerifier, TextVerifierGetClaimFieldsTestData, TextVerifierVerificationTestData } from '../verifier';
->>>>>>> f8b18a15
 
 import * as Core from '@polycentric/polycentric-core';
 
@@ -56,6 +48,19 @@
             });
 
             console.log(`[Patreon.getText] Received status: ${profileResponse.status}`);
+        const profileUrl = `https://www.patreon.com/${handle}`;
+
+        try {
+            console.log(`[Patreon.getText] Attempting to fetch profile: ${profileUrl}`);
+            const profileResponse = await client.get(profileUrl, {
+                headers: {
+                    'User-Agent': 'Mozilla/5.0 (Windows NT 10.0; Win64; x64) AppleWebKit/537.36 (KHTML, like Gecko) Chrome/91.0.4472.124 Safari/537.36',
+                    'Accept': 'text/html,application/xhtml+xml,application/xml;q=0.9,image/webp,image/apng,*/*;q=0.8',
+                    'Accept-Language': 'en-US,en;q=0.9',
+                }
+            });
+
+            console.log(`[Patreon.getText] Received status: ${profileResponse.status}`);
 
             if (profileResponse.status !== 200) {
                 console.error(`[Patreon.getText] Failed request details: Status=${profileResponse.status}, StatusText=${profileResponse.statusText}, Data=${profileResponse.data ? profileResponse.data.substring(0, 500) + '...' : 'N/A'}`);
@@ -64,24 +69,55 @@
                     extendedMessage: `Failed to get Profile page (${profileResponse.status}): '${profileResponse.statusText}'. Patreon might be blocking the request.`,
                 });
             }
+            if (profileResponse.status !== 200) {
+                console.error(`[Patreon.getText] Failed request details: Status=${profileResponse.status}, StatusText=${profileResponse.statusText}, Data=${profileResponse.data ? profileResponse.data.substring(0, 500) + '...' : 'N/A'}`);
+                return Result.err({
+                    message: 'Unable to find your account',
+                    extendedMessage: `Failed to get Profile page (${profileResponse.status}): '${profileResponse.statusText}'. Patreon might be blocking the request.`,
+                });
+            }
 
             const root = parse(profileResponse.data);
-<<<<<<< HEAD
+            const root = parse(profileResponse.data);
 
             const descriptionNode = root.querySelector("html head meta[name='description']");
-
-=======
-
             const descriptionNode = root.querySelector("html head meta[name='description']");
 
->>>>>>> f8b18a15
             if (!descriptionNode) {
                 return Result.err({
                     message: 'Verifier was unable to get a profile description',
                     extendedMessage: `Failed to get Profile page (data: ${profileResponse.data.toString()})'.`,
                 });
             }
-
+            if (!descriptionNode) {
+                return Result.err({
+                    message: 'Verifier was unable to get a profile description',
+                    extendedMessage: `Failed to get Profile page (data: ${profileResponse.data.toString()})'.`,
+                });
+            }
+
+            return Result.ok(descriptionNode.getAttribute('content'));
+        } catch (error: any) {
+            console.error(`[Patreon.getText] Axios error fetching profile ${profileUrl}:`, error.message);
+            if (error.response) {
+                console.error(`[Patreon.getText] Axios error response: Status=${error.response.status}, Data=${error.response.data ? String(error.response.data).substring(0, 500) + '...' : 'N/A'}`);
+                return Result.err({
+                    message: 'Failed to connect to Patreon profile',
+                    extendedMessage: `Error fetching profile: ${error.response.status} ${error.response.statusText}. Patreon might be blocking the request.`,
+                });
+            } else if (error.request) {
+                console.error(`[Patreon.getText] Axios error: No response received for ${profileUrl}`);
+                return Result.err({
+                    message: 'No response from Patreon',
+                    extendedMessage: 'The request to Patreon timed out or received no response.',
+                });
+            } else {
+                return Result.err({
+                    message: 'Error setting up request to Patreon',
+                    extendedMessage: error.message,
+                });
+            }
+        }
             return Result.ok(descriptionNode.getAttribute('content'));
         } catch (error: any) {
             console.error(`[Patreon.getText] Axios error fetching profile ${profileUrl}:`, error.message);
