import { PhotoIcon, XCircleIcon } from '@heroicons/react/24/outline';
import { useCallback, useRef, useState } from 'react';
import { useBlobDisplayURLs } from '../../../hooks/imageHooks';
import { MentionSuggestions } from '../../util/linkify';
import { TopicSuggestionBox } from '../TopicSuggestionBox';

/**
 * Compose component for creating posts with image support.
 *
 * Image upload features:
 * - File upload via file picker
 * - Paste images directly from clipboard (Ctrl+V/Cmd+V)
 * - Paste image URLs from clipboard (automatically fetches and converts to file)
 *
 * Supported image formats: jpg, jpeg, png, gif, webp, bmp, svg
 */

// const startsWithSlash = /^\/.*/
// const hasNonAlphanumeric = /[^a-zA-Z0-9/]/

const TopicBox = ({
  topic,
  setTopic,
  disabled,
  maxTopicLength,
}: {
  topic: string;
  setTopic: (s: string) => void;
  disabled?: boolean;
  maxTopicLength: number;
}) => {
  // const [focused, setFocused] = useState(false)
  return (
    <div className="md:w-96 max-w-[calc(100vw-76px)] h-[3rem] relative ml-1">
      <input
        type="text"
        name="postTopic"
        autoComplete="off"
        list="autocompleteOff"
        placeholder="Topic"
        aria-autocomplete="none"
        className={`bg-transparent w-full h-full p-5 absolute text-lg placeholder:text-gray-300 focus:outline-none peer z-10 font-light text-gray-900 ${
          disabled ? 'opacity-60' : ''
        }`}
        value={topic}
        onChange={(e) => {
          const { value } = e.target;
          let val = value;
          if (val.length > maxTopicLength) {
            val = val.slice(0, maxTopicLength);
          }
          setTopic(val);

          //   if (e.currentTarget.selectionStart != null && e.currentTarget.selectionStart < 1) {
          //     e.currentTarget.setSelectionRange(1, 1)
          //   }

          //   if (hasNonAlphanumeric.test(value)) {
          //     value = value.replace(hasNonAlphanumeric, '')
          //   }

          //   if (startsWithSlash.test(value)) {
          //     setTopic(value)
          //   } else if (value === '') {
          //     setTopic('/')
          //   }
          // }}
          // onKeyDown={(e) => {
          //   // prevent the user from moving the cursor before the slash
          //   if (e.key === 'ArrowLeft' && e.currentTarget.selectionStart != null && e.currentTarget.selectionStart === 1) {
          //     e.preventDefault()
          //   }
          // }}
          // onTouchStart={(e) => {
          //   if (e.currentTarget.selectionStart != null && e.currentTarget.selectionStart < 1) {
          //     e.currentTarget.setSelectionRange(1, 1)
          //   }
          // }}
          // onClick={(e) => {
          //   if (e.currentTarget.selectionStart != null && e.currentTarget.selectionStart < 1) {
          //     e.currentTarget.setSelectionRange(1, 1)
          //   }
        }}
        // onFocus={() => setFocused(true)}
        // onBlur={() => setFocused(false)}
        disabled={disabled}
      />
      <div
        className={`absolute top-0 left-0 w-full h-full border bg-white peer-focus:border-gray-400 rounded-lg -skew-x-[9deg] ${
          disabled ? 'opacity-50' : ''
        }
        `}
      ></div>
      {/* Temporarily disabled */}
      {false && (
        // What, you've never seen a trig function in CSS before?
        <div className="absolute top-[3rem] w-full ml-[calc(-0.5_*_tan(9deg)_*_3rem)]">
          <TopicSuggestionBox
            topics={{}}
            query={topic}
            setSelected={(s) => {
              setTopic(s);
              // setFocused(false)
            }}
          />
        </div>
      )}
    </div>
  );
};

export const Compose = ({
  preSetTopic,
  hideTopic,
  onPost,
  topicDisabled = false,
  flexGrow = false,
  hfull = false,
  maxTextboxHeightPx = 440,
  minTextboxHeightPx = 125,
  maxLength = 10000,
  maxTopicLength = 100,
  postingProgress,
}: {
  onPost: (content: string, upload: File[], topic?: string) => Promise<boolean>;
  preSetTopic?: string;
  hideTopic?: boolean;
  topicDisabled?: boolean;
  flexGrow?: boolean;
  hfull?: boolean;
  maxTextboxHeightPx?: number;
  minTextboxHeightPx?: number;
  maxLength?: number;
  maxTopicLength?: number;
  postingProgress?: number;
}) => {
  const [content, setContent] = useState('');
  const [topic, setTopic] = useState(preSetTopic ?? '');
<<<<<<< HEAD
  const [upload, setUpload] = useState<File | undefined>();
  const [isLoadingImage, setIsLoadingImage] = useState(false);
=======
  const [upload, setUpload] = useState<File[]>([]);
>>>>>>> b608105b
  const [mentionState, setMentionState] = useState<{
    active: boolean;
    position: { top: number; left: number };
    query: string;
    startIndex: number;
  } | null>(null);
  const textRef = useRef<HTMLTextAreaElement | null>(null);
  const uploadRef = useRef<HTMLInputElement | null>(null);

  const imageUrls = useBlobDisplayURLs(upload);

  // Helper function to convert blob to file
  const blobToFile = (blob: Blob, filename: string): File => {
    return new File([blob], filename, { type: blob.type });
  };

  // Helper function to fetch image from URL
  const fetchImageFromUrl = useCallback(
    async (url: string): Promise<File | null> => {
      try {
        const response = await fetch(url, {
          mode: 'cors',
          credentials: 'omit', // Don't send cookies to avoid CORS issues
        });
        if (!response.ok) {
          console.warn(
            `Failed to fetch image from URL: ${response.status} ${response.statusText}`,
          );
          return null;
        }

        const blob = await response.blob();
        if (!blob.type.startsWith('image/')) {
          console.warn('Fetched content is not an image');
          return null;
        }

        // Extract filename from URL or use default
        const urlParts = url.split('/');
        const filename = urlParts[urlParts.length - 1] || 'pasted-image.jpg';

        return blobToFile(blob, filename);
      } catch (error) {
        console.error('Error fetching image from URL:', error);
        return null;
      }
    },
    [],
  );

  // Helper function to check if string is a valid image URL
  const isValidImageUrl = useCallback((str: string): boolean => {
    try {
      const url = new URL(str);
      const imageExtensions = [
        '.jpg',
        '.jpeg',
        '.png',
        '.gif',
        '.webp',
        '.bmp',
        '.svg',
      ];
      const hasImageExtension = imageExtensions.some((ext) =>
        url.pathname.toLowerCase().includes(ext),
      );
      const hasImageContentType =
        url.searchParams.get('format')?.includes('image') ||
        url.pathname.includes('image') ||
        url.hostname.includes('image');

      // Check for common image hosting domains
      const imageHostingDomains = [
        'imgur.com',
        'i.imgur.com',
        'images.unsplash.com',
        'picsum.photos',
        'via.placeholder.com',
        'placehold.it',
        'lorempixel.com',
        'picsum.photos',
      ];
      const isImageHostingDomain = imageHostingDomains.some((domain) =>
        url.hostname.includes(domain),
      );

      return hasImageExtension || hasImageContentType || isImageHostingDomain;
    } catch {
      return false;
    }
  }, []);

  const handlePaste = useCallback(
    async (e: React.ClipboardEvent<HTMLTextAreaElement>) => {
      const clipboardData = e.clipboardData;

      // Check for image data in clipboard
      if (clipboardData.files.length > 0) {
        const file = clipboardData.files[0];
        if (file.type.startsWith('image/')) {
          e.preventDefault();
          setUpload(file);
          return;
        }
      }

      // Check for image items in clipboard
      for (let i = 0; i < clipboardData.items.length; i++) {
        const item = clipboardData.items[i];
        if (item.type.startsWith('image/')) {
          e.preventDefault();
          const file = item.getAsFile();
          if (file) {
            setUpload(file);
            return;
          }
        }
      }

      // Check if pasted text is an image URL
      const pastedText = clipboardData.getData('text');
      if (pastedText && isValidImageUrl(pastedText)) {
        e.preventDefault();

        setIsLoadingImage(true);
        try {
          const imageFile = await fetchImageFromUrl(pastedText);
          if (imageFile) {
            setUpload(imageFile);
          }
        } finally {
          setIsLoadingImage(false);
        }
        return;
      }
    },
    [fetchImageFromUrl, isValidImageUrl],
  );

  const post = useCallback(() => {
    onPost?.(content, upload, topic).then(() => {
      setContent('');
      setUpload([]);
      if (textRef.current)
        textRef.current.style.height = `${minTextboxHeightPx}px`;
    });
  }, [onPost, content, upload, minTextboxHeightPx, topic]);

  const handleKeyDown = useCallback(
    (e: React.KeyboardEvent<HTMLTextAreaElement>) => {
      if (
        (e.ctrlKey || e.metaKey) &&
        (e.key === 'Enter' || e.key === 'NumpadEnter')
      ) {
        post();
      }
    },
    [post],
  );

  const handleInput = useCallback(
    (e: React.ChangeEvent<HTMLTextAreaElement>) => {
      let newContent = e.target.value;

      // Enforce character limit
      if (newContent.length > maxLength) {
        newContent = newContent.slice(0, maxLength);
        // Update the textarea value to reflect truncation immediately
        e.target.value = newContent;
      }
      const cursorPosition = e.target.selectionStart;
      setContent(newContent);

      // Handle textarea height
      if (flexGrow === false) {
        e.target.style.height = '0';
        let height = Math.max(minTextboxHeightPx, e.target.scrollHeight);
        if (maxTextboxHeightPx !== 0) {
          height = Math.min(height, maxTextboxHeightPx);
        }
        e.target.style.height = `${height}px`;
      }

      // Check if we just typed @ or are in an active mention
      const textBeforeCursor = newContent.slice(0, cursorPosition);
      const lastAtSymbol = textBeforeCursor.lastIndexOf('@');

      if (lastAtSymbol >= 0) {
        // Check if this @ is at a word boundary
        const charBeforeAt = textBeforeCursor[lastAtSymbol - 1];
        const isAtWordBoundary =
          !charBeforeAt || charBeforeAt === ' ' || charBeforeAt === '\n';

        if (isAtWordBoundary) {
          const query = textBeforeCursor.slice(lastAtSymbol + 1);
          const isQueryValid = !query.includes(' ') && !query.includes('\n');

          if (isQueryValid) {
            // Save current selection
            const currentStart = e.target.selectionStart;
            const currentEnd = e.target.selectionEnd;

            // Move cursor to @ position
            e.target.setSelectionRange(lastAtSymbol, lastAtSymbol);

            // Get caret position
            const rect = e.target.getBoundingClientRect();
            const caretPos = getCaretPosition(e.target);

            // Restore original selection
            e.target.setSelectionRange(currentStart, currentEnd);

            setMentionState({
              active: true,
              position: {
                top: rect.top + caretPos.top,
                left: rect.left + caretPos.left,
              },
              query,
              startIndex: lastAtSymbol,
            });
          } else {
            setMentionState(null);
          }
        } else {
          setMentionState(null);
        }
      } else {
        setMentionState(null);
      }
    },
    [flexGrow, minTextboxHeightPx, maxTextboxHeightPx, maxLength],
  );

  // Add this helper function
  const getCaretPosition = (textarea: HTMLTextAreaElement) => {
    const style = window.getComputedStyle(textarea);
    const paddingLeft = parseFloat(style.paddingLeft);
    const paddingTop = parseFloat(style.paddingTop);
    const lineHeight = parseFloat(style.lineHeight);

    // Get text up to caret position
    const textBeforeCaret = textarea.value.substring(
      0,
      textarea.selectionStart,
    );

    // Split into lines and get current line
    const lines = textBeforeCaret.split('\n');
    const currentLineNumber = lines.length - 1;
    const currentLine = lines[currentLineNumber];

    // Create a temporary element to measure text width
    const measureElement = document.createElement('span');
    measureElement.style.font = style.font;
    measureElement.style.fontSize = style.fontSize;
    measureElement.style.whiteSpace = 'pre';
    measureElement.textContent = currentLine;
    measureElement.style.visibility = 'hidden';
    document.body.appendChild(measureElement);

    const textWidth = measureElement.offsetWidth;
    document.body.removeChild(measureElement);

    return {
      top: paddingTop + currentLineNumber * lineHeight,
      left: paddingLeft + textWidth,
    };
  };

  return (
    <div
      className={`flex flex-col ${flexGrow ? 'flex-grow' : ''} ${
        hfull ? 'h-full' : ''
      }`}
    >
      {hideTopic ? null : (
        <div className="flex-shrink-0">
          <TopicBox
            topic={topic}
            setTopic={setTopic}
            disabled={topicDisabled}
            maxTopicLength={maxTopicLength}
          />
        </div>
      )}
      <div
        className={`flex flex-col mt-1.5 w-full border rounded-md focus-within:border-gray-300 overflow-visible relative ${
          flexGrow ? 'flex-grow' : ''
        }`}
      >
        <div className="relative">
          <textarea
            className={`w-full resize-none leading-normal whitespace-pre-line text-lg placeholder:text-gray-300 text-gray-900 font-normal rounded-lg p-3.5 focus:outline-none flex-grow bg-transparent`}
            style={{ minHeight: minTextboxHeightPx + 'px' }}
            value={content}
            ref={textRef}
            onChange={handleInput}
            onKeyDown={handleKeyDown}
            onPaste={handlePaste}
            placeholder="What's going on?"
          />
          {mentionState && (
            <div
              className="absolute z-[9999]"
              style={{
                top:
                  mentionState.position.top -
                  (textRef.current?.getBoundingClientRect().top ?? 0),
                left:
                  mentionState.position.left -
                  (textRef.current?.getBoundingClientRect().left ?? 0),
              }}
            >
              <MentionSuggestions
                query={mentionState.query}
                onSelect={(username: string) => {
                  if (textRef.current) {
                    const beforeMention = content.slice(
                      0,
                      mentionState.startIndex,
                    );
                    const afterMention = content.slice(
                      textRef.current.selectionStart,
                    );
                    const newContent = `${beforeMention}@${username} ${afterMention}`;
                    setContent(newContent);

                    // Calculate new cursor position
                    const newCursorPosition =
                      mentionState.startIndex + username.length + 2; // +2 for @ and space
                    setTimeout(() => {
                      if (textRef.current) {
                        textRef.current.focus();
                        textRef.current.setSelectionRange(
                          newCursorPosition,
                          newCursorPosition,
                        );
                      }
                    }, 0);
                  }
                  setMentionState(null);
                }}
              />
            </div>
          )}
        </div>
        <div className="grid gap-1 grid-cols-2 max-h-[20rem] max-w-[20rem]">
          {upload.map((file, index) => (
            <div key={file.name} className="m-0 p-0">
              <div className="inline-block relative m-0 p-0">
                <img
                  className="max-h-[10rem] max-w-[10rem] rounded-sm inline-block border-gray-1000 border"
                  src={imageUrls[index]}
                />
                <button
                  className="absolute top-5 right-5 "
                  onClick={() => setUpload(upload.filter((u) => u !== file))}
                >
                  <XCircleIcon className="w-9 h-9 text-gray-300 hover:text-gray-400" />
                </button>
              </div>
            </div>
<<<<<<< HEAD
          </div>
        )}
        {isLoadingImage && (
          <div className="p-4">
            <div className="inline-block text-gray-500 text-sm">
              Loading image...
            </div>
          </div>
        )}
=======
          ))}
        </div>
>>>>>>> b608105b
      </div>

      <div className="w-full flex justify-between items-center pt-4">
        <div className="flex items-start space-x-4">
          <button onClick={() => uploadRef.current?.click()}>
            <PhotoIcon
              className="w-9 h-9 text-gray-300 hover:text-gray-400"
              strokeWidth="1"
            />
          </button>
          <input
            type="file"
            multiple
            className="hidden"
            name="img"
            accept="image/*"
            ref={uploadRef}
            onChange={(e) => {
              const IMAGE_UPLOAD_LIMIT = 4;
              const { files } = e.target;
              if (files === null) return;

              const fileList = Array.from(files).filter(
                (file) => !upload.includes(file),
              );

              if (fileList.length === 0) return;

              if (fileList.length + upload.length > IMAGE_UPLOAD_LIMIT) {
                alert('You can only attach a maximum of 4 images');
                return;
              }

              setUpload(upload.concat(fileList));
            }}
          />
          {/* Character counter */}
          <span
            className={`text-sm ${
              content.length >= maxLength ? 'text-red-500' : 'text-gray-500'
            }`}
          >
            {content.length}/{maxLength}
          </span>
          {/* Topic counter */}
          <span
            className={`text-sm ${
              topic.length >= maxTopicLength ? 'text-red-500' : 'text-gray-500'
            }`}
          >
            {topic.length}/{maxTopicLength}
          </span>
        </div>
        <button
          disabled={
            (!content && !upload) ||
            content.length > maxLength ||
            topic.length > maxTopicLength ||
            (postingProgress != null && postingProgress > 0)
          }
          className="bg-slate-50 hover:bg-slate-200 disabled:bg-white border disabled:text-gray-500 text-gray-800 rounded-full px-8 py-2 font-medium text-lg tracking-wide"
          onClick={post}
        >
          Post
        </button>
      </div>
    </div>
  );
};<|MERGE_RESOLUTION|>--- conflicted
+++ resolved
@@ -136,12 +136,8 @@
 }) => {
   const [content, setContent] = useState('');
   const [topic, setTopic] = useState(preSetTopic ?? '');
-<<<<<<< HEAD
-  const [upload, setUpload] = useState<File | undefined>();
+  const [upload, setUpload] = useState<File[]>([]);
   const [isLoadingImage, setIsLoadingImage] = useState(false);
-=======
-  const [upload, setUpload] = useState<File[]>([]);
->>>>>>> b608105b
   const [mentionState, setMentionState] = useState<{
     active: boolean;
     position: { top: number; left: number };
@@ -243,7 +239,7 @@
         const file = clipboardData.files[0];
         if (file.type.startsWith('image/')) {
           e.preventDefault();
-          setUpload(file);
+          setUpload((prev) => prev.concat(file));
           return;
         }
       }
@@ -255,7 +251,7 @@
           e.preventDefault();
           const file = item.getAsFile();
           if (file) {
-            setUpload(file);
+            setUpload((prev) => prev.concat(file));
             return;
           }
         }
@@ -270,7 +266,7 @@
         try {
           const imageFile = await fetchImageFromUrl(pastedText);
           if (imageFile) {
-            setUpload(imageFile);
+            setUpload((prev) => prev.concat(imageFile));
           }
         } finally {
           setIsLoadingImage(false);
@@ -505,20 +501,13 @@
                 </button>
               </div>
             </div>
-<<<<<<< HEAD
+          ))}
+        </div>
+        {isLoadingImage && (
+          <div className="p-4">
+            <div className="inline-block text-gray-500 text-sm">Loading image...</div>
           </div>
         )}
-        {isLoadingImage && (
-          <div className="p-4">
-            <div className="inline-block text-gray-500 text-sm">
-              Loading image...
-            </div>
-          </div>
-        )}
-=======
-          ))}
-        </div>
->>>>>>> b608105b
       </div>
 
       <div className="w-full flex justify-between items-center pt-4">
@@ -574,7 +563,7 @@
         </div>
         <button
           disabled={
-            (!content && !upload) ||
+            (!content && upload.length === 0) ||
             content.length > maxLength ||
             topic.length > maxTopicLength ||
             (postingProgress != null && postingProgress > 0)
