export interface Profile {
<<<<<<< HEAD
    name?: string;
    avatarURL?: string;
    backgroundURL?: string;
    description?: string;
    pubkey?: string;
    URL?: string;
=======
  name?: string;
  avatarURL?: string;
  description?: string;
  pubkey?: string;
  URL?: string;
>>>>>>> d066b683
}<|MERGE_RESOLUTION|>--- conflicted
+++ resolved
@@ -1,16 +1,8 @@
 export interface Profile {
-<<<<<<< HEAD
-    name?: string;
-    avatarURL?: string;
-    backgroundURL?: string;
-    description?: string;
-    pubkey?: string;
-    URL?: string;
-=======
   name?: string;
   avatarURL?: string;
+  backgroundURL?: string;
   description?: string;
   pubkey?: string;
   URL?: string;
->>>>>>> d066b683
 }