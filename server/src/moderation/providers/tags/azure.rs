--- conflicted
+++ resolved
@@ -406,20 +406,13 @@
 
         let detector = self.content_safety.as_ref().unwrap();
 
-<<<<<<< HEAD
-        let media_type = match (
-            event.content.is_some()
-                && !event.content.as_ref().unwrap().is_empty(),
-            !event.blobs.is_empty(),
-        ) {
-=======
         // Log event details for debugging
-        debug!("Processing moderation event: id={}, has_content={}, has_blob={}, content_len={}, blob_len={}", 
+        debug!("Processing moderation event: id={}, has_content={}, has_blobs={}, content_len={}, blobs_count={}", 
             event.id,
             event.content.is_some(),
-            event.blob.is_some(),
+            !event.blobs.is_empty(),
             event.content.as_ref().map(|c| c.len()).unwrap_or(0),
-            event.blob.as_ref().map(|b| b.len()).unwrap_or(0)
+            event.blobs.len()
         );
 
         // Guard: Azure returns 400 for text longer than 10 000 characters.
@@ -437,17 +430,15 @@
         // Validate that we have actual content to process
         let has_text = event.content.is_some()
             && !event.content.as_ref().unwrap().trim().is_empty();
-        let has_image =
-            event.blob.is_some() && !event.blob.as_ref().unwrap().is_empty();
-
-        if !has_text && !has_image {
+        let has_images = !event.blobs.is_empty() && event.blobs.iter().any(|blob| !blob.blob.is_empty());
+
+        if !has_text && !has_images {
             // No valid content to process - return empty result instead of error
-            debug!("Skipping event {} - no valid content or blob", event.id);
+            debug!("Skipping event {} - no valid content or blobs", event.id);
             return Ok(ModerationTaggingResult { tags: vec![] });
         }
 
-        let media_type = match (has_text, has_image) {
->>>>>>> 1ba1cb37
+        let media_type = match (has_text, has_images) {
             (true, false) => MediaType::Text,
             (false, true) => MediaType::Image,
             (true, true) => MediaType::ImageWithText,
@@ -460,7 +451,12 @@
             }
         };
 
-<<<<<<< HEAD
+        debug!(
+            "Sending event {} to Azure: media_type={:?}",
+            event.id, media_type
+        );
+
+        // Handle multiple images by processing each blob separately
         let blob_inputs = match event.blobs.len() {
             0 => vec![None],
             _ => event
@@ -469,67 +465,6 @@
                 .map(|blob| Some(blob.blob.clone()))
                 .collect(),
         };
-=======
-        debug!(
-            "Sending event {} to Azure: media_type={:?}",
-            event.id, media_type
-        );
-
-        let result = detector
-            .detect(media_type, &event.content, &event.blob, true, &None)
-            .await;
-
-        // Always return ok, error is handled in the moderation queue
-        match result {
-            Ok(result) => {
-                debug!("Azure processing successful for event {}", event.id);
-                let hate_result = result
-                    .categories_analysis
-                    .iter()
-                    .find(|category| category.category == Category::Hate);
-                let sexual_result = result
-                    .categories_analysis
-                    .iter()
-                    .find(|category| category.category == Category::Sexual);
-                let violence_result = result
-                    .categories_analysis
-                    .iter()
-                    .find(|category| category.category == Category::Violence);
-                let self_harm_result = result
-                    .categories_analysis
-                    .iter()
-                    .find(|category| category.category == Category::SelfHarm);
-
-                let (hate_level, sexual_level, violence_level, self_harm_level) =
-                    match (
-                        hate_result,
-                        sexual_result,
-                        violence_result,
-                        self_harm_result,
-                    ) {
-                        (
-                            Some(hate),
-                            Some(sexual),
-                            Some(violence),
-                            Some(self_harm),
-                        ) => (
-                            hate.severity as i16 / 2,
-                            sexual.severity as i16 / 2,
-                            violence.severity as i16 / 2,
-                            self_harm.severity as i16 / 2,
-                        ),
-                        _ => (0, 0, 0, 0),
-                    };
-
-                let tags = vec![
-                    ModerationTag::new("hate".to_string(), hate_level),
-                    ModerationTag::new("sexual".to_string(), sexual_level),
-                    ModerationTag::new(
-                        "violence".to_string(),
-                        cmp::max(violence_level, self_harm_level),
-                    ),
-                ];
->>>>>>> 1ba1cb37
 
         let mut results: Vec<DetectionResult> = vec![];
         for blob in blob_inputs {
@@ -540,15 +475,13 @@
             match result {
                 Ok(res) => results.push(res),
                 Err(e) => {
-                    return Err(anyhow::anyhow!(
-                        "Error detecting content: {}",
-                        e
-                    ))
-                }
-            }
-        }
-
-<<<<<<< HEAD
+                    error!("Azure processing failed for event {}: {}", event.id, e);
+                    return Err(anyhow::anyhow!("Error detecting content: {}", e))
+                }
+            }
+        }
+
+        // Combine results from all images by taking the maximum severity for each category
         let mut max_hate_level = 0;
         let mut max_sexual_level = 0;
         let mut max_violence_level = 0;
@@ -596,15 +529,10 @@
             max_hate_level = cmp::max(max_hate_level, hate_level);
             max_sexual_level = cmp::max(max_sexual_level, sexual_level);
             max_violence_level = cmp::max(max_violence_level, violence_level);
-            max_self_harm_level =
-                cmp::max(max_self_harm_level, self_harm_level);
-=======
-            Err(e) => {
-                error!("Azure processing failed for event {}: {}", event.id, e);
-                Err(anyhow::anyhow!("Error detecting content: {}", e))
-            }
->>>>>>> 1ba1cb37
-        }
+            max_self_harm_level = cmp::max(max_self_harm_level, self_harm_level);
+        }
+
+        debug!("Azure processing successful for event {}", event.id);
 
         let tags = vec![
             ModerationTag::new("hate".to_string(), max_hate_level),
@@ -615,7 +543,6 @@
             ),
         ];
 
-        // Always return ok, error is handled in the moderation queue
         Ok(ModerationTaggingResult { tags })
     }
 }