import { Models, Protocol } from '@polycentric/polycentric-core';
import Long from 'long';
import { useState } from 'react';
import { BlockedList } from '../../BlockedList';
import { ClaimGrid } from '../../ClaimGrid';
import { FollowingList } from '../../FollowingList';
import { ProfilePicture } from '../../ProfilePicture';
import {
    EditProfileActions,
    PureEditProfile,
} from '../../edit/PureEditProfile';

export interface PureSidebarProfileData {
<<<<<<< HEAD
  name?: string
  avatarURL?: string
  backgroundURL?: string
  description?: string
  followerCount?: number
  followingCount?: number
  isMyProfile: boolean
  iAmFollowing?: boolean
=======
    name?: string;
    avatarURL?: string;
    description?: string;
    followerCount?: number;
    followingCount?: number;
    isMyProfile: boolean;
    iAmFollowing?: boolean;
    iBlocked?: boolean;
    system: Models.PublicKey.PublicKey;
>>>>>>> 964fe258
}

export const PureSidebarProfile = ({
    profile,
    follow,
    unfollow,
    block,
    unblock,
    editProfileActions,
    claims,
}: {
    profile: PureSidebarProfileData;
    follow: () => void;
    unfollow: () => void;
    block: () => void;
    unblock: () => void;
    editProfileActions: EditProfileActions;
    claims: {
        value: Protocol.Claim;
        pointer: Protocol.Reference;
        process: Models.Process.Process;
        logicalClock: Long;
    }[];
}) => {
    const [editProfileOpen, setEditProfileOpen] = useState(false);
    const [followingPanelOpen, setFollowingPanelOpen] = useState(false);
    const [blockedPanelOpen, setBlockedPanelOpen] = useState(false);
    return (
        <div className="w-full h-full">
            <PureEditProfile
                open={editProfileOpen}
                setOpen={setEditProfileOpen}
                profile={profile}
                actions={editProfileActions}
            />
            <FollowingList
                system={profile.system}
                open={followingPanelOpen}
                setOpen={setFollowingPanelOpen}
            />
            <BlockedList
                system={profile.system}
                open={blockedPanelOpen}
                setOpen={setBlockedPanelOpen}
            />
            <div className="flex flex-col items-center justify-center space-y-3">
                <ProfilePicture className="h-24 w-24" src={profile.avatarURL} />
                <div className="flex flex-col items-center">
                    <div className="text-2xl font-medium px-8 break-words max-w-full text-center">
                        {profile.name}
                    </div>
                    <div className="text-sm text-gray-500 font-mono text-center">
                        {Models.PublicKey.toString(profile.system).slice(0, 10)}
                    </div>
                </div>
                <div className="grid grid-cols-2 gap-4 text-center">
                    {profile.isMyProfile == false ? (
                        <>
                            <button
                                onClick={
                                    profile.iAmFollowing ? unfollow : follow
                                }
                                className="bg-blue-500 text-white px-4 py-2 rounded-full"
                            >
                                {profile.iAmFollowing ? 'Unfollow' : 'Follow'}
                            </button>
                            <button
                                onClick={profile.iBlocked ? unblock : block}
                                className="bg-blue-500 text-white px-4 py-2 rounded-full"
                            >
                                {profile.iBlocked ? 'Unblock' : 'Block'}
                            </button>
                        </>
                    ) : (
                        <button
                            className="border font-medium  px-4 py-2 rounded-full col-span-2"
                            onClick={() => setEditProfileOpen(true)}
                        >
                            Edit profile
                        </button>
                    )}
                    <div className="">
                        <button
                            onClick={() => setFollowingPanelOpen(true)}
                            className="text-gray-400"
                        >
                            See Following
                        </button>
                    </div>
                    <div className="">
                        <button
                            onClick={() => setBlockedPanelOpen(true)}
                            className="text-gray-400"
                        >
                            See Blocked
                        </button>
                    </div>
                </div>
                <div className="text-gray-500 text-pretty px-8 break-words max-w-full">
                    {profile.description}
                </div>
                <ClaimGrid
                    claims={claims}
                    system={profile.system}
                    isMyProfile={profile.isMyProfile}
                />
            </div>
        </div>
    );
};<|MERGE_RESOLUTION|>--- conflicted
+++ resolved
@@ -11,18 +11,9 @@
 } from '../../edit/PureEditProfile';
 
 export interface PureSidebarProfileData {
-<<<<<<< HEAD
-  name?: string
-  avatarURL?: string
-  backgroundURL?: string
-  description?: string
-  followerCount?: number
-  followingCount?: number
-  isMyProfile: boolean
-  iAmFollowing?: boolean
-=======
     name?: string;
     avatarURL?: string;
+    backgroundURL?: string;
     description?: string;
     followerCount?: number;
     followingCount?: number;
@@ -30,7 +21,6 @@
     iAmFollowing?: boolean;
     iBlocked?: boolean;
     system: Models.PublicKey.PublicKey;
->>>>>>> 964fe258
 }
 
 export const PureSidebarProfile = ({
@@ -76,16 +66,39 @@
                 open={blockedPanelOpen}
                 setOpen={setBlockedPanelOpen}
             />
-            <div className="flex flex-col items-center justify-center space-y-3">
-                <ProfilePicture className="h-24 w-24" src={profile.avatarURL} />
-                <div className="flex flex-col items-center">
-                    <div className="text-2xl font-medium px-8 break-words max-w-full text-center">
-                        {profile.name}
-                    </div>
-                    <div className="text-sm text-gray-500 font-mono text-center">
-                        {Models.PublicKey.toString(profile.system).slice(0, 10)}
+            <div
+                className="relative w-full bg-gray-50 mb-4"
+                style={{
+                    backgroundImage: profile.backgroundURL
+                        ? `url(${profile.backgroundURL})`
+                        : 'none',
+                    backgroundSize: 'cover',
+                    backgroundPosition: 'center',
+                    minHeight: '200px',
+                }}
+            >
+                <div className="absolute inset-0 bg-black/10" />
+
+                <div className="relative z-10 flex flex-col items-center justify-center space-y-3 py-8">
+                    <ProfilePicture
+                        className="h-24 w-24"
+                        src={profile.avatarURL}
+                    />
+                    <div className="flex flex-col items-center">
+                        <div className="text-2xl font-medium px-8 break-words max-w-full text-center">
+                            {profile.name}
+                        </div>
+                        <div className="text-sm text-gray-500 font-mono text-center">
+                            {Models.PublicKey.toString(profile.system).slice(
+                                0,
+                                10,
+                            )}
+                        </div>
                     </div>
                 </div>
+            </div>
+
+            <div className="flex flex-col items-center space-y-3 px-4">
                 <div className="grid grid-cols-2 gap-4 text-center">
                     {profile.isMyProfile == false ? (
                         <>
