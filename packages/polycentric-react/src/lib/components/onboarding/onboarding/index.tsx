import { encode } from '@borderless/base64'
import { Models, Synchronization } from '@polycentric/polycentric-core'
import { ReactNode, useEffect, useState } from 'react'
import internetTodayURL from '../../../../graphics/onboarding/internettoday.svg'
import starterURL from '../../../../graphics/onboarding/starter.svg'
import { useOnboardingProcessHandleManager } from '../../../hooks/processHandleManagerHooks'
import { useThemeColor } from '../../../hooks/styleHooks'
import { cropImageToWebp, publishBlobToAvatar } from '../../../util/imageProcessing'
import { CropProfilePicModal } from '../../profile/CropProfilePic'
import { Carousel } from '../../util/carousel'

const OnboardingPanel = ({ children, imgSrc }: { children: ReactNode; nextSlide: () => void; imgSrc: string }) => (
  <div className="relative h-screen md:h-auto w-full flex flex-col justify- md:grid md:grid-cols-2 md:grid-rows-1 md:gap-5 md:px-14 md:py-10">
    <div className="border rounded-[2.5rem] bg-white">{children}</div>
    {/* Desktop graphic */}
    <br className="md:hidden" />
    <div className="hidden md:block w-full justify-center bg-[#0096E6] max-h-72 md:max-h-none rounded-[2.5rem] overflow-hidden">
      <img className="h-full" src={imgSrc} />
    </div>
    {/* Mobile graphic */}
    <div className="md:hidden absolute top-0 left-0 w-full h-full flex flex-col justify-end items-center bg-[#0096E6] -z-10">
      <img className="h-1/2" src={imgSrc} />
    </div>
  </div>
)

const WelcomePanel = ({ nextSlide }: { nextSlide: () => void }) => (
  <OnboardingPanel nextSlide={nextSlide} imgSrc={starterURL}>
    <div className="flex flex-col justify-center h-full text-left p-10 space-y-10 md:space-y-4">
      <div className="text-4xl md:font-6xl font-bold">Welcome to Polycentric</div>
      <div className="text-gray-400 text-lg">Posting for communities</div>
      <button
        className="bg-blue-500 text-white border shadow rounded-full md:rounded-md py-2 px-4 font-bold text-lg"
        onClick={nextSlide}
      >
        Try it (no email needed)
      </button>
    </div>
  </OnboardingPanel>
)

const InternetTodayPanel = ({ nextSlide }: { nextSlide: () => void }) => (
  <OnboardingPanel nextSlide={nextSlide} imgSrc={internetTodayURL}>
    <div className="flex flex-col p-10 gap-y-10">
      <div className="text-4xl font-bold">This is the internet today</div>
      <p className="text-xl">
        Two guys in California control every piece of content you see. If you hurt their feelings, youre out.
      </p>
      <p className="text-xl">
        Polycentric was developed with a love for the old internet, built around communities and respect for you.
      </p>
      <button
        className="bg-blue-500 text-white border shadow rounded-full md:rounded-md py-2 px-4 font-bold text-lg"
        onClick={nextSlide}
      >
        Lets go back
      </button>
    </div>
  </OnboardingPanel>
)

const RequestNotificationsPanel = ({ nextSlide }: { nextSlide: () => void }) => (
  <OnboardingPanel nextSlide={nextSlide} imgSrc={internetTodayURL}>
    <div className="flex flex-col p-10 gap-y-10">
      <div className="text-4xl font-bold">Enable Notifications</div>
      <p className="text-xl">We need you to enable notifications because chrome is stupid.</p>
      <button
        className="bg-blue-500 text-white border shadow rounded-full md:rounded-md py-2 px-4 font-bold text-lg"
        onClick={async () => {
          const permission = await Notification.requestPermission()
          if (permission === 'denied') console.error('Notifications denied')
          await navigator.storage.persist()

          nextSlide()
        }}
      >
        Enable notifications
      </button>
    </div>
  </OnboardingPanel>
)

const GenCredsPanelItem = ({
  value,
  onChange,
  title,
  hint,
  autoComplete,
  readOnly = false,
}: {
  value?: string
  onChange?: (e: React.ChangeEvent<HTMLInputElement>) => void
  title: string
  hint?: string
  autoComplete?: string
  readOnly?: boolean
}) => (
  <div className="flex flex-col gap-y-1">
    <h3 className="font-medium">{title}</h3>
    <input
      type="text"
      className="rounded-lg border text-xl p-3"
      autoComplete={autoComplete}
      readOnly={readOnly}
      value={value}
      onChange={onChange}
    />
    <p className="text-sm text-gray-700">{hint}</p>
  </div>
)

// copy this but for a profile image upload, with a small circle with an upload symbol (just put "u" fo for now) that switches to the uploaded image and an x that appears next to it to remove it
const XIcon = () => (
  <svg xmlns="http://www.w3.org/2000/svg" viewBox="0 0 24 24" fill="currentColor" className="w-6 h-6">
    <path
      fillRule="evenodd"
      d="M5.47 5.47a.75.75 0 011.06 0L12 10.94l5.47-5.47a.75.75 0 111.06 1.06L13.06 12l5.47 5.47a.75.75 0 11-1.06 1.06L12 13.06l-5.47 5.47a.75.75 0 01-1.06-1.06L10.94 12 5.47 6.53a.75.75 0 010-1.06z"
      clipRule="evenodd"
    />
  </svg>
)

const useCleanupObjectURL = (url?: string) => {
  useEffect(() => {
    return () => {
      if (url) URL.revokeObjectURL(url)
    }
  }, [url])
}

const GenCredsPanelImageUpload = ({
  title,
  hint,
  setImage,
}: {
  title: string
  hint?: string
  setImage: (image?: Blob) => void
}) => {
  const [rawImage, setRawImage] = useState<File | undefined>(undefined)
  // react-easy-crop requires an image URL to crop
  const [cropperURL, setCropperURL] = useState<string | undefined>(undefined)
  const [cropping, setCropping] = useState(false)
  const [croppedPreviewURL, setCroppedPreviewURL] = useState<string | undefined>(undefined)

  useCleanupObjectURL(cropperURL)
  useCleanupObjectURL(croppedPreviewURL)

  return (
    <div className="flex flex-col gap-y-1">
      <h3 className="font-medium">{title}</h3>
      <div className="">
        <label htmlFor="upload-button" className="">
          <img src={croppedPreviewURL} className="w-16 h-16 rounded-full border overflow-hidden" />
        </label>
        <input
          id="upload-button"
          type="file"
          className="hidden"
          accept="image/png, image/jpeg, image/webp"
          onChange={(e) => {
            setCropping(true)
            const image = e.target.files?.[0]
            if (image) {
              setRawImage(image)
              setCropperURL(URL.createObjectURL(image))
            } else {
              setRawImage(undefined)
              setCropperURL(undefined)
            }
          }}
        />
      </div>
      {/* X button */}
      <button className="absolute top-0 right-0 w-6 h-6 rounded-full bg-gray-200 flex items-center justify-center">
        <XIcon />
      </button>
      <p className="text-sm text-gray-700">{hint}</p>
      {cropping && cropperURL && (
        <CropProfilePicModal
          src={cropperURL}
          aspect={1}
          open={cropperURL !== undefined}
          setOpen={(open) => {
            if (!open) {
              setCropping(false)
              setCropperURL(undefined)
            }
          }}
          onCrop={async ({ x, y, width, height }) => {
            if (rawImage) {
              const croppedImage = await cropImageToWebp(rawImage, x, y, width, height)
              setCropperURL(undefined)
              setImage(croppedImage)

              const previewUrl = URL.createObjectURL(croppedImage)
              setCroppedPreviewURL(previewUrl)
            }
            setCropping(false)
          }}
        />
      )}
    </div>
  )
}

const GenCredsPanel = ({ nextSlide }: { nextSlide: () => void }) => {
  const [avatar, setAvatar] = useState<Blob>()
  const [privateKey] = useState(Models.PrivateKey.random())
  const [username, setUsername] = useState('')
  const { createHandle: createAccount } = useOnboardingProcessHandleManager()

  return (
    <OnboardingPanel nextSlide={nextSlide} imgSrc={internetTodayURL}>
      <div className="flex flex-col justify-center h-full p-10 gap-y-5">
        <form
          onSubmit={async (e) => {
            e.preventDefault()
<<<<<<< HEAD
            const defaultServers = ['https://srv1-stg.polycentric.io']
            const processHandle = await createAccount(privateKey, defaultServers, username)

            if (avatar) publishBlobToAvatar(avatar, processHandle)
=======
            const processHandle = await createAccount(privateKey)

            const defaultServers: Array<string> = import.meta.env.VITE_DEFAULT_SERVERS?.split(',') ?? []
            await Promise.all(
              defaultServers.map(async (server) => {
                await processHandle.addServer(server)
                processHandle.addAddressHint(processHandle.system(), server)
              }),
            )

            await processHandle.setUsername(username)
            if (avatar) await publishBlobToAvatar(avatar, processHandle)

            await Synchronization.backFillServers(processHandle, processHandle.system())
>>>>>>> c543ffb5

            // if supported, save private key to credential manager api
            // @ts-ignore
            if (window.PasswordCredential) {
              // @ts-ignore
              const cred = new window.PasswordCredential({
                name: username,
                id: encode(processHandle.system().key),
                password: encode(privateKey.key),
              })
              navigator.credentials.store(cred)
            }
          }}
        >
          <GenCredsPanelImageUpload
            title="Upload a profile picture (optional)"
            hint="You can change this later"
            setImage={setAvatar}
          />
          <GenCredsPanelItem
            title="What's your username?"
            hint="You can change this later"
            value={username}
            onChange={(e) => setUsername(e.target.value)}
          />
          <GenCredsPanelItem
            title="This is your password. Save it now."
            autoComplete="password"
            value={encode(privateKey.key)}
            readOnly={true}
          />
          <button
            type="submit"
            className="bg-blue-500 text-white border shadow rounded-full md:rounded-md py-2 px-4 font-bold text-lg"
          >
            Lets go
          </button>
        </form>
      </div>
    </OnboardingPanel>
  )
}

export const Onboarding = () => {
  useThemeColor('#0096E6')

  const isChromium = navigator.userAgent.includes('Chrome')

  useEffect(() => {
    const isChromium = navigator.userAgent.includes('Chrome')
    if (isChromium === false) {
      navigator.storage.persist()
    }
  }, [])

  const childComponents = [
    WelcomePanel,
    // I literally submitted a proposal to the EMCAscript spec to avoid this syntax but it got rejected
    // https://es.discourse.group/t/conditionally-add-elements-to-declaratively-defined-arrays/1041
    ...(isChromium ? [RequestNotificationsPanel] : []),
    InternetTodayPanel,
    GenCredsPanel,
  ]

  return (
    <div className="md:flex justify-center items-center">
      <Carousel childComponents={childComponents} className="w-full md:max-w-7xl" />
    </div>
  )
}<|MERGE_RESOLUTION|>--- conflicted
+++ resolved
@@ -216,27 +216,13 @@
         <form
           onSubmit={async (e) => {
             e.preventDefault()
-<<<<<<< HEAD
-            const defaultServers = ['https://srv1-stg.polycentric.io']
+            
+            const defaultServers: Array<string> = import.meta.env.VITE_DEFAULT_SERVERS?.split(',') ?? []
             const processHandle = await createAccount(privateKey, defaultServers, username)
 
-            if (avatar) publishBlobToAvatar(avatar, processHandle)
-=======
-            const processHandle = await createAccount(privateKey)
-
-            const defaultServers: Array<string> = import.meta.env.VITE_DEFAULT_SERVERS?.split(',') ?? []
-            await Promise.all(
-              defaultServers.map(async (server) => {
-                await processHandle.addServer(server)
-                processHandle.addAddressHint(processHandle.system(), server)
-              }),
-            )
-
-            await processHandle.setUsername(username)
             if (avatar) await publishBlobToAvatar(avatar, processHandle)
 
             await Synchronization.backFillServers(processHandle, processHandle.system())
->>>>>>> c543ffb5
 
             // if supported, save private key to credential manager api
             // @ts-ignore
