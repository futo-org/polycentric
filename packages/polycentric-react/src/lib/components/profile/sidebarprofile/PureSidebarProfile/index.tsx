--- conflicted
+++ resolved
@@ -66,11 +66,7 @@
                         {profile.name}
                     </div>
                     <div className="text-sm text-gray-500 font-mono text-center">
-<<<<<<< HEAD
-                        {Models.PublicKey.toString(profile.system).slice(-6)}
-=======
                         {Models.PublicKey.toString(profile.system).slice(0, 10)}
->>>>>>> c7d223a4
                     </div>
                 </div>
                 <div className="grid grid-cols-2 gap-4 text-center">
