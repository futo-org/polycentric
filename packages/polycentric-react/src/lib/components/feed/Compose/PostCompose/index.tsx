import { Models, Util } from '@polycentric/polycentric-core';
import { useCallback, useState } from 'react';
import { Compose } from '..';
import { useProcessHandleManager } from '../../../../hooks/processHandleManagerHooks';
import { publishImageBlob } from '../../../../util/imageProcessing';

export const PostCompose = ({ preSetTopic }: { preSetTopic?: string }) => {
    const { processHandle } = useProcessHandleManager();

    const [postingProgress, setPostingProgress] = useState(0);

    const onPost = useCallback(
        async (
            content: string,
            upload?: File,
            topic?: string,
        ): Promise<boolean> => {
            try {
                setPostingProgress(0.1);
                let imageBundle;
                if (upload) {
                    imageBundle = await publishImageBlob(upload, processHandle);
                }
                setPostingProgress(0.5);

                let topicReference;
                if (topic && topic.length > 0) {
                    if (topic.startsWith('/')) topic = topic.slice(1);
                    const topicBuffer = Util.encodeText(topic);
                    topicReference = Models.bufferToReference(topicBuffer);
                }

                await processHandle.post(content, imageBundle, topicReference);

                setPostingProgress(1);
                setTimeout(() => {
                    setPostingProgress(0);
                }, 100);
            } catch (e) {
                console.error(e);
                setPostingProgress(0);
                return false;
            }
            return true;
        },
        [processHandle],
    );

    return (
        <div className="border-b bg-white">
            <div className="py-3 lg:p-10">
<<<<<<< HEAD
                <Compose 
                    onPost={onPost} 
                    postingProgress={postingProgress}   
=======
                <Compose
                    onPost={onPost}
                    postingProgress={postingProgress}
                    preSetTopic={preSetTopic}
>>>>>>> c7d223a4
                />
            </div>
            {postingProgress > 0 && (
                <div
                    style={{
                        height: '4px',
                        width: `${postingProgress * 100}%`,
                    }}
                    className="bg-blue-500"
                ></div>
            )}
        </div>
    );
};<|MERGE_RESOLUTION|>--- conflicted
+++ resolved
@@ -49,16 +49,10 @@
     return (
         <div className="border-b bg-white">
             <div className="py-3 lg:p-10">
-<<<<<<< HEAD
-                <Compose 
-                    onPost={onPost} 
-                    postingProgress={postingProgress}   
-=======
                 <Compose
                     onPost={onPost}
                     postingProgress={postingProgress}
                     preSetTopic={preSetTopic}
->>>>>>> c7d223a4
                 />
             </div>
             {postingProgress > 0 && (
