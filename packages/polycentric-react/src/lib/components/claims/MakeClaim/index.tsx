import * as Core from '@polycentric/polycentric-core';
import { Models, Protocol } from '@polycentric/polycentric-core';
import { useCallback, useEffect, useState } from 'react';
import { useProcessHandleManager } from '../../../hooks/processHandleManagerHooks';
import { useClaims } from '../../../hooks/queryHooks';
import { getOAuthURL } from '../../../util/oauth';

export type SocialPlatform =
    | 'hackerNews'
    | 'youtube'
    | 'odysee'
    | 'rumble'
    | 'twitter/X'
    | 'discord'
    | 'instagram'
    | 'github'
    | 'minds'
    | 'patreon'
    | 'substack'
    | 'twitch'
    | 'website'
    | 'kick'
    | 'soundcloud'
    | 'vimeo'
    | 'nebula'
    | 'spotify'
    | 'spreadshop'
    | 'polycentric'
    | 'gitlab'
    | 'dailymotion';

export interface ClaimData {
    type: 'social' | 'occupation' | 'skill' | 'freeform';
    platform?: SocialPlatform;
}

interface MakeClaimProps {
    onClose: () => void;
    system: Models.PublicKey.PublicKey;
}

const isOAuthVerifiable = (
    claimType: Core.Models.ClaimType.ClaimType,
): boolean => {
    return (
        claimType.equals(Core.Models.ClaimType.ClaimTypeDiscord) ||
        claimType.equals(Core.Models.ClaimType.ClaimTypeTwitter) ||
        claimType.equals(Core.Models.ClaimType.ClaimTypeInstagram)
    );
};

export const MakeClaim = ({ onClose, system }: MakeClaimProps) => {
    const [step, setStep] = useState<'type' | 'input'>('type');
    const [claimType, setClaimType] = useState<ClaimData['type'] | null>(null);
    const [platform, setPlatform] = useState<SocialPlatform | undefined>();

    const handleSelect = (
        type: ClaimData['type'],
        platform?: SocialPlatform,
    ) => {
        setClaimType(type);
        setPlatform(platform);
        setStep('input');
    };

    const renderInput = () => {
        if (!claimType) return null;

        const props = {
            system,
            onCancel: onClose,
        };

        switch (claimType) {
            case 'social':
                return platform ? (
                    <SocialMediaInput {...props} platform={platform} />
                ) : null;
            case 'occupation':
                return <OccupationInput {...props} />;
            case 'skill':
            case 'freeform':
                return <TextInput {...props} type={claimType} />;
        }
    };

    return (
        <div
            className="fixed inset-0 flex items-center justify-center bg-black bg-opacity-50 z-[9999]"
            onClick={onClose}
        >
            <div
                className="bg-white rounded-lg shadow-lg p-4 max-w-md w-full m-4"
                onClick={(e) => e.stopPropagation()}
            >
                {step === 'type' ? (
                    <ClaimTypePopup onSelect={handleSelect} />
                ) : (
                    renderInput()
                )}
            </div>
        </div>
    );
};

export const ClaimTypePopup = ({
    onSelect,
}: {
    onSelect: (type: ClaimData['type'], platform?: SocialPlatform) => void;
}) => {
    const [showSocialPlatforms, setShowSocialPlatforms] = useState(false);

    const socialPlatforms: SocialPlatform[] = [
        'youtube',
        'twitter/X',
        'github',
        'discord',
        'instagram',
        'minds',
        'odysee',
        'patreon',
        'rumble',
        'soundcloud',
        'spotify',
        'twitch',
        'vimeo',
        'dailymotion',
        'gitlab',
    ];

    if (showSocialPlatforms) {
        return (
            <div className="flex flex-col gap-2">
                <button
                    onClick={() => setShowSocialPlatforms(false)}
                    className="text-left px-4 py-2 text-gray-500"
                >
                    ← Back
                </button>
                {socialPlatforms.map((platform) => (
                    <button
                        key={platform}
                        onClick={() => onSelect('social', platform)}
                        className="text-left px-4 py-2 hover:bg-gray-100 rounded-md capitalize"
                    >
                        {platform}
                    </button>
                ))}
            </div>
        );
    }

    return (
        <div className="flex flex-col gap-2">
            <button
                onClick={() => setShowSocialPlatforms(true)}
                className="text-left px-4 py-2 hover:bg-gray-100 rounded-md"
            >
                Social Media
            </button>
            <button
                onClick={() => onSelect('occupation')}
                className="text-left px-4 py-2 hover:bg-gray-100 rounded-md"
            >
                Occupation
            </button>
            <button
                onClick={() => onSelect('skill')}
                className="text-left px-4 py-2 hover:bg-gray-100 rounded-md"
            >
                Skill
            </button>
            <button
                onClick={() => onSelect('freeform')}
                className="text-left px-4 py-2 hover:bg-gray-100 rounded-md"
            >
                Freeform
            </button>
        </div>
    );
};

const getPlatformHelpText = (platform: SocialPlatform): string => {
    switch (platform) {
        case 'youtube':
            return 'Add this token anywhere to your YouTube channel description.';
        case 'odysee':
            return 'Add this token anywhere to your Odysee channel description.';
        case 'rumble':
            return 'Add this token anywhere to the description of your latest video.';
        case 'twitch':
            return 'Add this token anywhere to your Twitch bio.';
        case 'instagram':
            return 'Add this token anywhere to your Instagram bio.';
        case 'minds':
            return 'Add this token anywhere to your Minds bio.';
        case 'patreon':
            return 'Add this token anywhere to your Patreon bio.';
        case 'substack':
            return 'Add this token anywhere to your Substack about page.';
        default:
            return '';
    }
};

const isVerifiablePlatform = (platform: SocialPlatform): boolean => {
    const result = [
        'youtube',
        'odysee',
        'rumble',
        'twitch',
        'instagram',
        'minds',
        'patreon',
        'substack',
    ].includes(platform);
    return result;
};

export const SocialMediaInput = ({
    platform,
    system,
    onCancel,
}: {
    platform: SocialPlatform;
    system: Models.PublicKey.PublicKey;
    onCancel: () => void;
}) => {
    const [url, setUrl] = useState('');
    const [isSubmitting, setIsSubmitting] = useState(false);
    const [verificationStep, setVerificationStep] = useState<
        'input' | 'token' | 'verifying' | 'duplicate'
    >('input');
    const [claimPointer, setClaimPointer] = useState<string | null>(null);
    const { processHandle } = useProcessHandleManager();
    const claims = useClaims(system);

    // Check for OAuth verification immediately
    useEffect(() => {
        const checkOAuth = async () => {
            let claimType: Core.Models.ClaimType.ClaimType;
            switch (platform) {
                case 'twitter':
                    claimType = Core.Models.ClaimType.ClaimTypeTwitter;
                    break;
                case 'discord':
                    claimType = Core.Models.ClaimType.ClaimTypeDiscord;
                    break;
                case 'instagram':
                    claimType = Core.Models.ClaimType.ClaimTypeInstagram;
                    break;
                default:
                    return;
            }

            if (isOAuthVerifiable(claimType)) {
                try {
                    // Don't create claim yet, just get the OAuth URL
                    const oauthUrl = await getOAuthURL(claimType);
                    window.location.href = oauthUrl;
                } catch (error) {
                    console.error('OAuth URL fetch failed:', error);
                }
            }
        };
        checkOAuth();
    }, [platform]);

    const getPlaceholder = (platform: SocialPlatform) => {
        switch (platform) {
            case 'youtube':
                return 'https://www.youtube.com/@example';
            case 'odysee':
                return 'https://odysee.com/@example';
            case 'rumble':
                return 'https://rumble.com/c/example';
            case 'twitch':
                return 'https://twitch.tv/example';
            case 'instagram':
                return 'https://www.instagram.com/example';
            case 'minds':
                return 'https://www.minds.com/example';
            case 'patreon':
                return 'https://www.patreon.com/example';
            case 'substack':
                return 'https://example.substack.com';
            default:
                return `Enter your ${platform} URL`;
        }
    };

    const addClaim = useCallback(async () => {
        if (!url || !processHandle || !claims) return;
        try {
            setIsSubmitting(true);

            // Check for existing claims first
            const existingClaim = claims.find((claim) => {
                switch (platform) {
                    case 'youtube':
                        return claim.value.claimType.equals(
                            Core.Models.ClaimType.ClaimTypeYouTube,
                        );
                    case 'twitter':
                        return claim.value.claimType.equals(
                            Core.Models.ClaimType.ClaimTypeTwitter,
                        );
                    case 'discord':
                        return claim.value.claimType.equals(
                            Core.Models.ClaimType.ClaimTypeDiscord,
                        );
                    case 'instagram':
                        return claim.value.claimType.equals(
                            Core.Models.ClaimType.ClaimTypeInstagram,
                        );
                    case 'github':
                        return claim.value.claimType.equals(
                            Core.Models.ClaimType.ClaimTypeGitHub,
                        );
                    case 'minds':
                        return claim.value.claimType.equals(
                            Core.Models.ClaimType.ClaimTypeMinds,
                        );
                    case 'odysee':
                        return claim.value.claimType.equals(
                            Core.Models.ClaimType.ClaimTypeOdysee,
                        );
                    case 'rumble':
                        return claim.value.claimType.equals(
                            Core.Models.ClaimType.ClaimTypeRumble,
                        );
                    case 'vimeo':
                        return claim.value.claimType.equals(
                            Core.Models.ClaimType.ClaimTypeVimeo,
                        );
                    case 'nebula':
                        return claim.value.claimType.equals(
                            Core.Models.ClaimType.ClaimTypeNebula,
                        );
                    case 'spotify':
                        return claim.value.claimType.equals(
                            Core.Models.ClaimType.ClaimTypeSpotify,
                        );
                    case 'spreadshop':
                        return claim.value.claimType.equals(
                            Core.Models.ClaimType.ClaimTypeSpreadshop,
                        );
                    case 'website':
                        return claim.value.claimType.equals(
                            Core.Models.ClaimType.ClaimTypeWebsite,
                        );
                    case 'patreon':
                        return claim.value.claimType.equals(
                            Core.Models.ClaimType.ClaimTypePatreon,
                        );
                    case 'substack':
                        return claim.value.claimType.equals(
                            Core.Models.ClaimType.ClaimTypeSubstack,
                        );
                    case 'twitch':
                        return claim.value.claimType.equals(
                            Core.Models.ClaimType.ClaimTypeTwitch,
                        );
                    case 'dailymotion':
                        return claim.value.claimType.equals(
                            Core.Models.ClaimType.ClaimTypeDailymotion,
                        );

                    default:
                        return false;
                }
            });

            if (existingClaim) {
                setVerificationStep('duplicate');
                setIsSubmitting(false);
                return;
            }

            // Create the claim
            let claim: Protocol.Claim;
            let claimType: Core.Models.ClaimType.ClaimType;

            // Ensure URL has proper protocol
            const processedUrl = url.startsWith('http')
                ? url
                : `https://${url}`;

            // Ensure URL has proper protocol
            const processedUrl = url.startsWith('http')
                ? url
                : `https://${url}`;

            switch (platform) {
<<<<<<< HEAD
                case 'hackerNews':
                    claimType = Core.Models.ClaimType.ClaimTypeHackerNews;
                    claim = Models.claimHackerNews(processedUrl);
                    break;
                case 'youtube':
                    claimType = Core.Models.ClaimType.ClaimTypeYouTube;
                    claim = Models.claimYouTube(processedUrl);
                    break;
                case 'odysee':
                    claimType = Core.Models.ClaimType.ClaimTypeOdysee;
                    claim = Models.claimOdysee(processedUrl);
                    break;
                case 'rumble':
                    claimType = Core.Models.ClaimType.ClaimTypeRumble;
                    claim = Models.claimRumble(processedUrl);
                    break;
                case 'github':
                    claimType = Core.Models.ClaimType.ClaimTypeGitHub;
                    claim = Models.claimGitHub(processedUrl);
                    break;
                case 'minds':
                    claimType = Core.Models.ClaimType.ClaimTypeMinds;
                    claim = Models.claimMinds(processedUrl);
                    break;
                case 'patreon':
                    claimType = Core.Models.ClaimType.ClaimTypePatreon;
                    claim = Models.claimPatreon(processedUrl);
                    break;
                case 'substack':
                    claimType = Core.Models.ClaimType.ClaimTypeSubstack;
                    claim = Models.claimSubstack(processedUrl);
                    break;
                case 'twitch':
                    claimType = Core.Models.ClaimType.ClaimTypeTwitch;
                    claim = Models.claimTwitch(processedUrl);
                    break;
                case 'website':
                    claimType = Core.Models.ClaimType.ClaimTypeWebsite;
                    claim = Models.claimWebsite(processedUrl);
                    break;
                case 'vimeo':
                    claimType = Core.Models.ClaimType.ClaimTypeVimeo;
                    claim = Models.claimVimeo(processedUrl);
                    break;
                case 'nebula':
                    claimType = Core.Models.ClaimType.ClaimTypeNebula;
                    claim = Models.claimNebula(processedUrl);
                    break;
                case 'spotify':
                    claimType = Core.Models.ClaimType.ClaimTypeSpotify;
                    claim = Models.claimSpotify(processedUrl);
                    break;
                case 'spreadshop':
                    claimType = Core.Models.ClaimType.ClaimTypeSpreadshop;
                    claim = Models.claimSpreadshop(processedUrl);
                    break;
                default:
                    claimType = Core.Models.ClaimType.ClaimTypeURL;
=======
                case 'youtube':
                    claim = Models.claimYouTube(processedUrl);
                    break;
                case 'odysee':
                    claim = Models.claimOdysee(processedUrl);
                    break;
                case 'rumble':
                    claim = Models.claimRumble(processedUrl);
                    break;
                case 'twitter/X':
                    claim = Models.claimTwitter(processedUrl);
                    break;
                case 'discord':
                    claim = Models.claimDiscord(processedUrl);
                    break;
                case 'instagram':
                    claim = Models.claimInstagram(processedUrl);
                    break;
                case 'github':
                    claim = Models.claimGitHub(processedUrl);
                    break;
                case 'minds':
                    claim = Models.claimMinds(processedUrl);
                    break;
                case 'patreon':
                    claim = Models.claimPatreon(processedUrl);
                    break;
                case 'substack':
                    claim = Models.claimSubstack(processedUrl);
                    break;
                case 'twitch':
                    claim = Models.claimTwitch(processedUrl);
                    break;
                default:
>>>>>>> f9cb52c7
                    claim = Models.claimURL(processedUrl);
                    break;
            }

            // Create the claim if we get here
            const pointer = await processHandle.claim(claim);

            if (isOAuthVerifiable(claimType)) {
                const oauthUrl = await getOAuthURL(claimType);
                window.location.href = oauthUrl;
            } else if (isVerifiablePlatform(platform)) {
                const bytes = Array.from(pointer.system.key);
                const token = btoa(String.fromCharCode.apply(null, bytes));
                setClaimPointer(token);
                setVerificationStep('token');
            } else {
                onCancel();
            }
        } catch (error) {
            console.error('Failed to submit claim:', error);
            onCancel();
        } finally {
            setIsSubmitting(false);
        }
    }, [url, platform, processHandle, claims, onCancel]);

    const startVerification = useCallback(async () => {
        setVerificationStep('verifying');
        setTimeout(() => {
            onCancel();
        }, 2000);
    }, [onCancel]);

    if (verificationStep === 'token' && claimPointer) {
        return (
            <div className="flex flex-col gap-4">
                <h2 className="text-xl font-semibold">Add Token</h2>
                <div className="bg-gray-800 p-4 rounded-lg">
                    <p className="text-white font-mono break-all">
                        {claimPointer}
                    </p>
                    <button
                        onClick={() =>
                            navigator.clipboard.writeText(claimPointer)
                        }
                        className="text-gray-400 text-sm mt-2 hover:text-gray-300"
                    >
                        Tap to copy
                    </button>
                </div>
                <p className="text-sm text-gray-600">
                    {getPlatformHelpText(platform)}
                    You may remove it after verification is complete. It may
                    take a few minutes after updating for verification to
                    succeed.
                </p>
                <div className="flex justify-end gap-2 mt-4">
                    <button
                        onClick={onCancel}
                        className="px-4 py-2 text-gray-600 hover:bg-gray-100 rounded-md"
                    >
                        Cancel
                    </button>
                    <button
                        onClick={startVerification}
                        className="px-4 py-2 bg-blue-500 text-white rounded-md hover:bg-blue-600"
                    >
                        Verify
                    </button>
                </div>
            </div>
        );
    }

    if (verificationStep === 'verifying') {
        return (
            <div className="flex flex-col items-center gap-4 p-4">
                <div className="animate-spin rounded-full h-8 w-8 border-b-2 border-blue-500"></div>
                <p>Verifying your claim...</p>
            </div>
        );
    }

    if (verificationStep === 'duplicate') {
        return (
            <div className="flex flex-col gap-4">
                <h2 className="text-xl font-semibold text-center">
                    You&apos;ve already claimed this profile
                </h2>
                <div className="flex justify-center mt-4">
                    <button
                        onClick={onCancel}
                        className="px-6 py-2 bg-blue-500 text-white rounded-md hover:bg-blue-600"
                    >
                        OK
                    </button>
                </div>
            </div>
        );
    }

    // Original input UI
    return (
        <div className="flex flex-col gap-4">
            <h2 className="text-xl font-semibold capitalize">
                Add {platform} Profile
            </h2>
            <input
                type="url"
                placeholder={getPlaceholder(platform)}
                className="border p-2 rounded-lg"
                value={url}
                onChange={(e) => {
                    setUrl(e.target.value);
                }}
            />
            <div className="flex justify-end gap-2">
                <button
                    onClick={onCancel}
                    className="px-4 py-2 text-gray-600 hover:bg-gray-100 rounded-md"
                >
                    Cancel
                </button>
                <button
                    onClick={addClaim}
                    className="px-4 py-2 bg-blue-500 text-white rounded-md hover:bg-blue-600 disabled:bg-blue-300"
                    disabled={isSubmitting}
                >
                    {isSubmitting ? 'Adding...' : 'Add'}
                </button>
            </div>
        </div>
    );
};

export const OccupationInput = ({
    onCancel,
    system,
}: {
    onCancel: () => void;
    system: Models.PublicKey.PublicKey;
}) => {
    const [organization, setOrganization] = useState('');
    const [role, setRole] = useState('');
    const [location, setLocation] = useState('');
    const [isSubmitting, setIsSubmitting] = useState(false);
    const [verificationStep, setVerificationStep] = useState<
        'input' | 'duplicate'
    >('input');
    const { processHandle } = useProcessHandleManager();
    const claims = useClaims(system);

    const addClaim = useCallback(async () => {
        if (!processHandle || !claims) return;
        try {
            setIsSubmitting(true);

            // Check for existing claims
            const existingClaim = claims.find(
                (claim) =>
                    claim.value.claimType.equals(
                        Core.Models.ClaimType.ClaimTypeOccupation,
                    ) &&
                    claim.value.claimFields[0]?.value === organization &&
                    claim.value.claimFields[1]?.value === role &&
                    claim.value.claimFields[2]?.value === location,
            );

            if (existingClaim) {
                setVerificationStep('duplicate');
                setIsSubmitting(false);
                return;
            }

            const claim = Models.claimOccupation(organization, role, location);
            await processHandle.claim(claim);
            onCancel();
        } catch (error) {
            console.error('Failed to submit claim:', error);
        } finally {
            setIsSubmitting(false);
        }
    }, [organization, role, location, processHandle, claims, onCancel]);

    if (verificationStep === 'duplicate') {
        return (
            <div className="flex flex-col gap-4">
                <h2 className="text-xl font-semibold text-center">
                    You&apos;ve already made this claim
                </h2>
                <div className="flex justify-center mt-4">
                    <button
                        onClick={onCancel}
                        className="px-6 py-2 bg-blue-500 text-white rounded-md hover:bg-blue-600"
                    >
                        OK
                    </button>
                </div>
            </div>
        );
    }

    // Rest of existing render code...
    return (
        <div className="flex flex-col gap-4">
            <h2 className="text-xl font-semibold">Add Occupation</h2>
            <input
                type="text"
                placeholder="Enter your organization"
                className="border p-2 rounded-lg"
                value={organization}
                onChange={(e) => setOrganization(e.target.value)}
            />
            <input
                type="text"
                placeholder="Enter your role"
                className="border p-2 rounded-lg"
                value={role}
                onChange={(e) => setRole(e.target.value)}
            />
            <input
                type="text"
                placeholder="Enter your location"
                className="border p-2 rounded-lg"
                value={location}
                onChange={(e) => setLocation(e.target.value)}
            />
            <div className="flex justify-end gap-2">
                <button
                    onClick={onCancel}
                    className="px-4 py-2 text-gray-600 hover:bg-gray-100 rounded-md"
                >
                    Cancel
                </button>
                <button
                    onClick={addClaim}
                    disabled={isSubmitting}
                    className="px-4 py-2 bg-blue-500 text-white rounded-md hover:bg-blue-600 disabled:bg-blue-300"
                >
                    {isSubmitting ? 'Adding...' : 'Add'}
                </button>
            </div>
        </div>
    );
};

export const TextInput = ({
    type,
    onCancel,
    system,
}: {
    type: 'skill' | 'freeform';
    onCancel: () => void;
    system: Models.PublicKey.PublicKey;
}) => {
    const [text, setText] = useState('');
    const [isSubmitting, setIsSubmitting] = useState(false);
    const [verificationStep, setVerificationStep] = useState<
        'input' | 'duplicate'
    >('input');
    const { processHandle } = useProcessHandleManager();
    const claims = useClaims(system);

    const addClaim = useCallback(async () => {
        if (!processHandle || !claims) return;
        try {
            setIsSubmitting(true);

            // Check for existing claims
            const existingClaim = claims.find((claim) => {
                const isSkill =
                    type === 'skill' &&
                    claim.value.claimType.equals(
                        Core.Models.ClaimType.ClaimTypeSkill,
                    );
                const isGeneric =
                    type === 'freeform' &&
                    claim.value.claimType.equals(
                        Core.Models.ClaimType.ClaimTypeGeneric,
                    );
                return (
                    (isSkill || isGeneric) &&
                    claim.value.claimFields[0]?.value === text
                );
            });

            if (existingClaim) {
                setVerificationStep('duplicate');
                setIsSubmitting(false);
                return;
            }

            const claim =
                type === 'skill'
                    ? Models.claimSkill(text)
                    : Models.claimGeneric(text);
            await processHandle.claim(claim);
            onCancel();
        } catch (error) {
            console.error('Failed to submit claim:', error);
        } finally {
            setIsSubmitting(false);
        }
    }, [text, type, processHandle, claims, onCancel]);

    if (verificationStep === 'duplicate') {
        return (
            <div className="flex flex-col gap-4">
                <h2 className="text-xl font-semibold text-center">
                    You&apos;ve already made this claim
                </h2>
                <div className="flex justify-center mt-4">
                    <button
                        onClick={onCancel}
                        className="px-6 py-2 bg-blue-500 text-white rounded-md hover:bg-blue-600"
                    >
                        OK
                    </button>
                </div>
            </div>
        );
    }

    // Original input UI
    return (
        <div className="flex flex-col gap-4">
            <h2 className="text-xl font-semibold capitalize">Add {type}</h2>
            <input
                type="text"
                placeholder={`Enter your ${type}`}
                className="border p-2 rounded-lg"
                value={text}
                onChange={(e) => setText(e.target.value)}
            />
            <div className="flex justify-end gap-2">
                <button
                    onClick={onCancel}
                    className="px-4 py-2 text-gray-600 hover:bg-gray-100 rounded-md"
                >
                    Cancel
                </button>
                <button
                    onClick={addClaim}
                    disabled={isSubmitting}
                    className="px-4 py-2 bg-blue-500 text-white rounded-md hover:bg-blue-600 disabled:bg-blue-300"
                >
                    {isSubmitting ? 'Adding...' : 'Add'}
                </button>
            </div>
        </div>
    );
};<|MERGE_RESOLUTION|>--- conflicted
+++ resolved
@@ -240,7 +240,7 @@
         const checkOAuth = async () => {
             let claimType: Core.Models.ClaimType.ClaimType;
             switch (platform) {
-                case 'twitter':
+                case 'twitter/X':
                     claimType = Core.Models.ClaimType.ClaimTypeTwitter;
                     break;
                 case 'discord':
@@ -266,29 +266,6 @@
         checkOAuth();
     }, [platform]);
 
-    const getPlaceholder = (platform: SocialPlatform) => {
-        switch (platform) {
-            case 'youtube':
-                return 'https://www.youtube.com/@example';
-            case 'odysee':
-                return 'https://odysee.com/@example';
-            case 'rumble':
-                return 'https://rumble.com/c/example';
-            case 'twitch':
-                return 'https://twitch.tv/example';
-            case 'instagram':
-                return 'https://www.instagram.com/example';
-            case 'minds':
-                return 'https://www.minds.com/example';
-            case 'patreon':
-                return 'https://www.patreon.com/example';
-            case 'substack':
-                return 'https://example.substack.com';
-            default:
-                return `Enter your ${platform} URL`;
-        }
-    };
-
     const addClaim = useCallback(async () => {
         if (!url || !processHandle || !claims) return;
         try {
@@ -301,7 +278,7 @@
                         return claim.value.claimType.equals(
                             Core.Models.ClaimType.ClaimTypeYouTube,
                         );
-                    case 'twitter':
+                    case 'twitter/X':
                         return claim.value.claimType.equals(
                             Core.Models.ClaimType.ClaimTypeTwitter,
                         );
@@ -386,13 +363,7 @@
                 ? url
                 : `https://${url}`;
 
-            // Ensure URL has proper protocol
-            const processedUrl = url.startsWith('http')
-                ? url
-                : `https://${url}`;
-
             switch (platform) {
-<<<<<<< HEAD
                 case 'hackerNews':
                     claimType = Core.Models.ClaimType.ClaimTypeHackerNews;
                     claim = Models.claimHackerNews(processedUrl);
@@ -451,42 +422,6 @@
                     break;
                 default:
                     claimType = Core.Models.ClaimType.ClaimTypeURL;
-=======
-                case 'youtube':
-                    claim = Models.claimYouTube(processedUrl);
-                    break;
-                case 'odysee':
-                    claim = Models.claimOdysee(processedUrl);
-                    break;
-                case 'rumble':
-                    claim = Models.claimRumble(processedUrl);
-                    break;
-                case 'twitter/X':
-                    claim = Models.claimTwitter(processedUrl);
-                    break;
-                case 'discord':
-                    claim = Models.claimDiscord(processedUrl);
-                    break;
-                case 'instagram':
-                    claim = Models.claimInstagram(processedUrl);
-                    break;
-                case 'github':
-                    claim = Models.claimGitHub(processedUrl);
-                    break;
-                case 'minds':
-                    claim = Models.claimMinds(processedUrl);
-                    break;
-                case 'patreon':
-                    claim = Models.claimPatreon(processedUrl);
-                    break;
-                case 'substack':
-                    claim = Models.claimSubstack(processedUrl);
-                    break;
-                case 'twitch':
-                    claim = Models.claimTwitch(processedUrl);
-                    break;
-                default:
->>>>>>> f9cb52c7
                     claim = Models.claimURL(processedUrl);
                     break;
             }
@@ -596,7 +531,7 @@
             </h2>
             <input
                 type="url"
-                placeholder={getPlaceholder(platform)}
+                placeholder={`Paste your ${platform} profile URL`}
                 className="border p-2 rounded-lg"
                 value={url}
                 onChange={(e) => {
