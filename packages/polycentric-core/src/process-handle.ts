import * as Base64 from '@borderless/base64';
import AsyncLock from 'async-lock';
import Long from 'long';
import * as RXJS from 'rxjs';

import * as MetaStore from './meta-store';
import * as Models from './models';
import * as PersistenceDriver from './persistence-driver';
import * as Protocol from './protocol';
import * as Queries from './queries';
import * as Ranges from './ranges';
import * as Store from './store';
import * as Synchronization from './synchronization';
import * as Util from './util';

export class SystemState {
  private _servers: string[];
  private _authorities: string[];
  private _processes: Models.Process.Process[];

  public constructor(
    servers: string[],
    authorities: string[],
    processes: Models.Process.Process[],
  ) {
    this._servers = servers;
    this._authorities = authorities;
    this._processes = processes;
  }

  public servers(): string[] {
    return this._servers;
  }

  public authorities(): string[] {
    return this._authorities;
  }

  public processes(): Models.Process.Process[] {
    return this._processes;
  }
}

function protoSystemStateToSystemState(
  proto: Protocol.StorageTypeSystemState,
): SystemState {
  const processes = [];

  for (const process of proto.processes) {
    processes.push(Models.Process.fromProto(process));
  }

  return new SystemState([], [], processes);
}

export class ProcessHandle {
  private readonly _processSecret: Models.ProcessSecret.ProcessSecret;
  private readonly _store: Store.Store;
  private readonly _system: Models.PublicKey.PublicKey;
  private _listener:
    | ((signedEvent: Models.SignedEvent.SignedEvent) => void)
    | undefined;
  private readonly _addressHints: Map<
    Models.PublicKey.PublicKeyString,
    Set<string>
  >;
  private readonly _ingestLock: AsyncLock;
  private readonly _eventAcks = new Map<string, Set<string>>();
  private readonly _eventAckSubscriptions = new Map<
    string,
    Set<(serverId: string) => void>
  >();

  public readonly queryManager: Queries.QueryManager.QueryManager;
  public readonly synchronizer: Synchronization.Synchronizer;

  private constructor(
    store: Store.Store,
    processSecret: Models.ProcessSecret.ProcessSecret,
    system: Models.PublicKey.PublicKey,
  ) {
    store.system = system;
    this._store = store;
    this._processSecret = processSecret;
    this._system = system;
    this._listener = undefined;
    this._addressHints = new Map();
    this._ingestLock = new AsyncLock();
    this.queryManager = new Queries.QueryManager.QueryManager(this);
    this.synchronizer = new Synchronization.Synchronizer(this);
  }

  public addAddressHint(
    system: Models.PublicKey.PublicKey,
    server: string,
  ): void {
    const systemString = Models.PublicKey.toString(system);

    let hintsForSystem = this._addressHints.get(systemString);

    if (hintsForSystem === undefined) {
      hintsForSystem = new Set();

      this._addressHints.set(systemString, hintsForSystem);
    }

    hintsForSystem.add(server);
  }

  public getAddressHints(system: Models.PublicKey.PublicKey): Set<string> {
    const systemString = Models.PublicKey.toString(system);

    const hintsForSystem = this._addressHints.get(systemString);

    if (hintsForSystem === undefined) {
      return new Set();
    }

    return hintsForSystem;
  }

  public processSecret(): Models.ProcessSecret.ProcessSecret {
    return this._processSecret;
  }

  public system(): Models.PublicKey.PublicKey {
    return this._system;
  }

  public process(): Models.Process.Process {
    return this._processSecret.process;
  }

  public store(): Store.Store {
    return this._store;
  }

  public setListener(
    listener: (signedEvent: Models.SignedEvent.SignedEvent) => void,
  ): void {
    this._listener = listener;
  }

  private async loadEventAcks(): Promise<void> {
    const acks = await this._store.getEventAcks();
    for (const [eventKey, servers] of Object.entries(acks)) {
      this._eventAcks.set(eventKey, new Set(servers));
    }
  }

  public static async load(store: Store.Store): Promise<ProcessHandle> {
    const processSecret = await store.getProcessSecret();

    const handle = new ProcessHandle(
      store,
      processSecret,
      await Models.PrivateKey.derivePublicKey(processSecret.system),
    );
    await handle.loadEventAcks();
    return handle;
  }

  public async post(
    content: string,
    image?: Protocol.ImageManifest,
    reference?: Protocol.Reference,
  ): Promise<Models.Pointer.Pointer> {
    return await this.publish(
      Models.ContentType.ContentTypePost,
      Protocol.Post.encode({
        content: content,
        image: image,
      }).finish(),
      undefined,
      undefined,
      reference ? [reference] : [],
    );
  }

  public async opinion(
    subject: Protocol.Reference,
    opinion: Models.Opinion.Opinion,
  ): Promise<Models.Pointer.Pointer> {
    return await this.publish(
      Models.ContentType.ContentTypeOpinion,
      new Uint8Array(),
      undefined,
      {
        value: opinion,
        unixMilliseconds: Long.fromNumber(Date.now(), true),
      },
      [subject],
    );
  }

  private async setCRDTItem(
    contentType: Models.ContentType.ContentType,
    value: Uint8Array,
  ): Promise<Models.Pointer.Pointer> {
    return await this.publish(
      contentType,
      new Uint8Array(),
      undefined,
      {
        value: value,
        unixMilliseconds: Long.fromNumber(Date.now(), true),
      },
      [],
    );
  }

  private async setCRDTElementSetItem(
    contentType: Models.ContentType.ContentType,
    value: Uint8Array,
    operation: Protocol.LWWElementSet_Operation,
  ): Promise<Models.Pointer.Pointer> {
    return await this.publish(
      contentType,
      new Uint8Array(),
      {
        operation: operation,
        value: value,
        unixMilliseconds: Long.fromNumber(Date.now(), true),
      },
      undefined,
      [],
    );
  }

  public async setUsername(username: string): Promise<Models.Pointer.Pointer> {
    return await this.setCRDTItem(
      Models.ContentType.ContentTypeUsername,
      Util.encodeText(username),
    );
  }

  public async setStore(storeLink: string): Promise<Models.Pointer.Pointer> {
    return await this.setCRDTItem(
      Models.ContentType.ContentTypeStore,
      Util.encodeText(storeLink),
    );
  }

  public async setDescription(
    description: string,
  ): Promise<Models.Pointer.Pointer> {
    return await this.setCRDTItem(
      Models.ContentType.ContentTypeDescription,
      Util.encodeText(description),
    );
  }

  public async setAvatar(
    avatar: Protocol.ImageBundle,
  ): Promise<Models.Pointer.Pointer> {
    return await this.setCRDTItem(
      Models.ContentType.ContentTypeAvatar,
      Protocol.ImageBundle.encode(avatar).finish(),
    );
  }

  public async follow(
    system: Models.PublicKey.PublicKey,
  ): Promise<Models.Pointer.Pointer> {
    return await this.setCRDTElementSetItem(
      Models.ContentType.ContentTypeFollow,
      Protocol.PublicKey.encode(system).finish(),
      Protocol.LWWElementSet_Operation.ADD,
    );
  }

  public async unfollow(
    system: Models.PublicKey.PublicKey,
  ): Promise<Models.Pointer.Pointer> {
    return await this.setCRDTElementSetItem(
      Models.ContentType.ContentTypeFollow,
      Protocol.PublicKey.encode(system).finish(),
      Protocol.LWWElementSet_Operation.REMOVE,
    );
  }

  public async block(
    system: Models.PublicKey.PublicKey,
  ): Promise<Models.Pointer.Pointer> {
    return await this.setCRDTElementSetItem(
      Models.ContentType.ContentTypeBlock,
      Protocol.PublicKey.encode(system).finish(),
      Protocol.LWWElementSet_Operation.ADD,
    );
  }

  public async unblock(
    system: Models.PublicKey.PublicKey,
  ): Promise<Models.Pointer.Pointer> {
    return await this.setCRDTElementSetItem(
      Models.ContentType.ContentTypeBlock,
      Protocol.PublicKey.encode(system).finish(),
      Protocol.LWWElementSet_Operation.REMOVE,
    );
  }

  public async addServer(server: string): Promise<Models.Pointer.Pointer> {
    return await this.setCRDTElementSetItem(
      Models.ContentType.ContentTypeServer,
      Util.encodeText(server),
      Protocol.LWWElementSet_Operation.ADD,
    );
  }

  public async removeServer(server: string): Promise<Models.Pointer.Pointer> {
    return await this.setCRDTElementSetItem(
      Models.ContentType.ContentTypeServer,
      Util.encodeText(server),
      Protocol.LWWElementSet_Operation.REMOVE,
    );
  }

  public async addAuthority(server: string): Promise<Models.Pointer.Pointer> {
    return await this.setCRDTElementSetItem(
      Models.ContentType.ContentTypeAuthority,
      Util.encodeText(server),
      Protocol.LWWElementSet_Operation.ADD,
    );
  }

  public async removeAuthority(
    server: string,
  ): Promise<Models.Pointer.Pointer> {
    return await this.setCRDTElementSetItem(
      Models.ContentType.ContentTypeAuthority,
      Util.encodeText(server),
      Protocol.LWWElementSet_Operation.REMOVE,
    );
  }

  public async joinTopic(topic: string): Promise<Models.Pointer.Pointer> {
    return await this.setCRDTElementSetItem(
      Models.ContentType.ContentTypeJoinTopic,
      Util.encodeText(topic),
      Protocol.LWWElementSet_Operation.ADD,
    );
  }

  public async leaveTopic(topic: string): Promise<Models.Pointer.Pointer> {
    return await this.setCRDTElementSetItem(
      Models.ContentType.ContentTypeJoinTopic,
      Util.encodeText(topic),
      Protocol.LWWElementSet_Operation.REMOVE,
    );
  }

<<<<<<< HEAD
    public async setBanner(
        banner: Protocol.ImageBundle,
    ): Promise<Models.Pointer.Pointer> {
        return await this.setCRDTItem(
            Models.ContentType.ContentTypeBanner,
            Protocol.ImageBundle.encode(banner).finish(),
        );
    }

    public async follow(
        system: Models.PublicKey.PublicKey,
    ): Promise<Models.Pointer.Pointer> {
        return await this.setCRDTElementSetItem(
            Models.ContentType.ContentTypeFollow,
            Protocol.PublicKey.encode(system).finish(),
            Protocol.LWWElementSet_Operation.ADD,
        );
    }
=======
  public async vouch(
    pointer: Models.Pointer.Pointer,
  ): Promise<Models.Pointer.Pointer> {
    return await this.publish(
      Models.ContentType.ContentTypeVouch,
      new Uint8Array(),
      undefined,
      undefined,
      [Models.pointerToReference(pointer)],
    );
  }

  public async vouchByReference(
    reference: Protocol.Reference,
  ): Promise<Models.Pointer.Pointer> {
    return await this.publish(
      Models.ContentType.ContentTypeVouch,
      new Uint8Array(),
      undefined,
      undefined,
      [reference],
    );
  }

  public async claim(
    claimValue: Protocol.Claim,
  ): Promise<Models.Pointer.Pointer> {
    return await this.publish(
      Models.ContentType.ContentTypeClaim,
      Protocol.Claim.encode(claimValue).finish(),
      undefined,
      undefined,
      [],
    );
  }

  public async delete(
    process: Models.Process.Process,
    logicalClock: Long,
  ): Promise<Models.Pointer.Pointer | undefined> {
    const signedEvent = await this._store.indexEvents.getSignedEvent(
      this._system,
      process,
      logicalClock,
    );
>>>>>>> d066b683

    if (!signedEvent) {
      return undefined;
    }

    const event = Models.Event.fromBuffer(signedEvent.event);

    return await this.publish(
      Models.ContentType.ContentTypeDelete,
      Protocol.Delete.encode({
        process: process,
        logicalClock: logicalClock,
        indices: event.indices,
        unixMilliseconds: event.unixMilliseconds,
        contentType: event.contentType,
      }).finish(),
      undefined,
      undefined,
      [],
    );
  }

  public async publishBlob(content: Uint8Array): Promise<Ranges.IRange[]> {
    const ranges: Ranges.IRange[] = [];

    const maxBytes = 1024 * 512;

    for (let i = 0; i < content.length; i += maxBytes) {
      const pointer = await this.publish(
        Models.ContentType.ContentTypeBlobSection,
        content.slice(i, i + maxBytes),
        undefined,
        undefined,
        [],
      );

      Ranges.insert(ranges, pointer.logicalClock);
    }

    return ranges;
  }

  public async loadSystemState(
    system: Models.PublicKey.PublicKey,
  ): Promise<SystemState> {
    const protoSystemState =
      await this._store.indexSystemStates.getSystemState(system);

    const systemState = protoSystemStateToSystemState(protoSystemState);

    const loadCRDTElementSetItems = async (
      contentType: Models.ContentType.ContentType,
    ) => {
      return await this._store.indexCRDTElementSet.query(
        system,
        contentType,
        undefined,
        10,
      );
    };

    systemState
      .servers()
      .push(
        ...(
          await loadCRDTElementSetItems(Models.ContentType.ContentTypeServer)
        ).map(Util.decodeText),
      );

    systemState
      .authorities()
      .push(
        ...(
          await loadCRDTElementSetItems(Models.ContentType.ContentTypeAuthority)
        ).map(Util.decodeText),
      );

    const addressHints = this.getAddressHints(system);

    for (const address1 of addressHints) {
      let found = false;

      for (const address2 of systemState.servers()) {
        if (address1 === address2) {
          found = true;
          break;
        }
      }

      if (!found) {
        systemState.servers().push(address1);
      }
    }

    return systemState;
  }

  private async publishComputeVectorClock(): Promise<Protocol.VectorClock> {
    const head = await RXJS.firstValueFrom(
      Queries.QueryHead.queryHeadObservable(
        this.queryManager.queryHead,
        this._system,
      ).pipe(
        RXJS.switchMap((head) => {
          if (head.attemptedSources.has('disk')) {
            return RXJS.of(head);
          } else {
            return RXJS.NEVER;
          }
        }),
      ),
    );

    const vectorClock: Protocol.VectorClock = {
      logicalClocks: [],
    };

    const systemProcessesSignedEvent = head.processLists.get(
      Models.Process.toString(this._processSecret.process),
    );

    if (systemProcessesSignedEvent === undefined) {
      return vectorClock;
    }

    const systemProcessesEvent = Models.Event.fromBuffer(
      systemProcessesSignedEvent.event,
    );

    const systemProcesses = Models.SystemProcesses.fromBuffer(
      systemProcessesEvent.content,
    );

    for (const process of systemProcesses.processes) {
      const otherHeadSignedEvent = head.head.get(
        Models.Process.toString(process),
      );

      if (otherHeadSignedEvent === undefined) {
        vectorClock.logicalClocks.push(Long.UZERO);
        continue;
      }

      const otherHeadEvent = Models.Event.fromBuffer(
        otherHeadSignedEvent.event,
      );

      vectorClock.logicalClocks.push(otherHeadEvent.logicalClock);
    }

    return vectorClock;
  }

  async publish(
    contentType: Models.ContentType.ContentType,
    content: Uint8Array,
    lwwElementSet: Protocol.LWWElementSet | undefined,
    lwwElement: Protocol.LWWElement | undefined,
    references: Protocol.Reference[],
  ): Promise<Models.Pointer.Pointer> {
    return await this._ingestLock.acquire(
      Models.PublicKey.toString(this._system),
      async () => {
        const processState =
          await this._store.indexProcessStates.getProcessState(
            this._system,
            this._processSecret.process,
          );

        const event = Models.Event.fromProto({
          system: this._system,
          process: this._processSecret.process,
          logicalClock: processState.logicalClock.add(Long.UONE).toUnsigned(),
          contentType: contentType,
          content: content,
          vectorClock: await this.publishComputeVectorClock(),
          lwwElementSet: lwwElementSet,
          lwwElement: lwwElement,
          references: references,
          indices: processState.indices,
          unixMilliseconds: Long.fromNumber(Date.now(), true),
        });

        const eventBuffer = Protocol.Event.encode(event).finish();

        const signedEvent = Models.SignedEvent.fromProto({
          signature: await Models.PrivateKey.sign(
            this._processSecret.system,
            eventBuffer,
          ),
          event: eventBuffer,
          moderationTags: [],
        });

        return await this.ingestWithoutLock(signedEvent);
      },
    );
  }

  public async ingest(
    signedEvent: Models.SignedEvent.SignedEvent,
    skipUpdateQueries = false,
  ): Promise<Models.Pointer.Pointer> {
    const event = Models.Event.fromBuffer(signedEvent.event);

    const result = await this._ingestLock.acquire(
      Models.PublicKey.toString(event.system),
      async () => {
        return await this.ingestWithoutLock(signedEvent, skipUpdateQueries);
      },
    );

    await this.updateHeadIfNeeded(signedEvent);

    return result;
  }

  private async updateHeadIfNeeded(
    signedEvent: Models.SignedEvent.SignedEvent,
  ): Promise<void> {
    const event = Models.Event.fromBuffer(signedEvent.event);

    if (
      !Models.PublicKey.equal(event.system, this.system()) ||
      Models.Process.equal(event.process, this.process())
    ) {
      return;
    }

    const head = await RXJS.firstValueFrom(
      Queries.QueryHead.queryHeadObservable(
        this.queryManager.queryHead,
        event.system,
      ).pipe(
        RXJS.switchMap((head) => {
          if (head.attemptedSources.has('disk')) {
            return RXJS.of(head);
          } else {
            return RXJS.NEVER;
          }
        }),
      ),
    );

    const locallyKnownSystemProcesses = new Map<
      Models.Process.ProcessString,
      Models.Process.Process
    >();

    const allSystemProcesses = new Map<
      Models.Process.ProcessString,
      Models.Process.Process
    >();

    for (const systemProcessesSignedEvent of head.processLists.values()) {
      const systemProcessesEvent = Models.Event.fromBuffer(
        systemProcessesSignedEvent.event,
      );

      const systemProcesses = Models.SystemProcesses.fromBuffer(
        systemProcessesEvent.content,
      );

      for (const process of systemProcesses.processes) {
        allSystemProcesses.set(Models.Process.toString(process), process);
      }
    }

    for (const headSignedEvent of head.head.values()) {
      const headEvent = Models.Event.fromBuffer(headSignedEvent.event);

      allSystemProcesses.set(
        Models.Process.toString(headEvent.process),
        headEvent.process,
      );
    }

    allSystemProcesses.delete(Models.Process.toString(this.process()));

    {
      const systemProcessesSignedEvent = head.processLists.get(
        Models.Process.toString(this.process()),
      );

      if (systemProcessesSignedEvent) {
        const systemProcessesEvent = Models.Event.fromBuffer(
          systemProcessesSignedEvent.event,
        );

        const systemProcesses = Models.SystemProcesses.fromBuffer(
          systemProcessesEvent.content,
        );

        for (const process of systemProcesses.processes) {
          locallyKnownSystemProcesses.set(
            Models.Process.toString(process),
            process,
          );
        }
      }
    }

    if (
      allSystemProcesses.size === 0 ||
      Util.areMapsEqual(
        locallyKnownSystemProcesses,
        allSystemProcesses,
        Models.Process.equal,
      )
    ) {
      return;
    }

    const updatedSystemProcesses = Models.SystemProcesses.fromProto({
      processes: Array.from(allSystemProcesses.values()),
    });

    await this.publish(
      Models.ContentType.ContentTypeSystemProcesses,
      Protocol.SystemProcesses.encode(updatedSystemProcesses).finish(),
      undefined,
      undefined,
      [],
    );
  }

  private getEventKey(event: Protocol.Event): string {
    if (!event.system) {
      throw new Error('Event system is undefined');
    }
    if (!event.process) {
      throw new Error('Event process is undefined');
    }
    return `${Models.PublicKey.toString(
      Models.PublicKey.fromProto(event.system),
    )}_${Models.Process.toString(
      Models.Process.fromProto(event.process),
    )}_${event.logicalClock.toString()}`;
  }

  public getEventAckCount(event: Protocol.Event): number {
    const eventKey = this.getEventKey(event);
    return this._eventAcks.get(eventKey)?.size ?? 0;
  }

  public getEventAcks(event: Protocol.Event): Set<string> {
    const eventKey = this.getEventKey(event);
    return new Set(this._eventAcks.get(eventKey) ?? []);
  }

  public getEventAckServers(event: Protocol.Event): string[] {
    const eventKey = this.getEventKey(event);
    const acks = this._eventAcks.get(eventKey);
    return acks ? Array.from(acks) : [];
  }

  public subscribeToEventAcks(
    event: Protocol.Event,
    callback: (serverId: string) => void,
  ): () => void {
    const eventKey = this.getEventKey(event);

    let subscribers = this._eventAckSubscriptions.get(eventKey);
    if (!subscribers) {
      subscribers = new Set();
      this._eventAckSubscriptions.set(eventKey, subscribers);
    }

    subscribers.add(callback);

    return () => {
      const subs = this._eventAckSubscriptions.get(eventKey);
      if (subs) {
        subs.delete(callback);
      }
    };
  }

  private async ingestWithoutLock(
    signedEvent: Models.SignedEvent.SignedEvent,
    skipUpdateQueries = false,
  ): Promise<Models.Pointer.Pointer> {
    await this._store.ingest(signedEvent);

    const event = Models.Event.fromBuffer(signedEvent.event);
    const eventKey = this.getEventKey(event);

    let acks = this._eventAcks.get(eventKey);
    if (!acks) {
      acks = new Set<string>();
      this._eventAcks.set(eventKey, acks);
    }

    const serverId = 'local';
    if (!acks.has(serverId)) {
      acks.add(serverId);

      const subscribers = this._eventAckSubscriptions.get(eventKey);
      if (subscribers) {
        for (const callback of subscribers) {
          callback(serverId);
        }
      }
    }

    if (this._listener) {
      this._listener(signedEvent);
    }

    if (!skipUpdateQueries) {
      this.queryManager.update(signedEvent);
    }

    if (Models.PublicKey.equal(event.system, this.system())) {
      void this.synchronizer.synchronizationHint();
    }

    return Models.signedEventToPointer(signedEvent);
  }

  private async getCurrentSignedServerEvents(): Promise<
    Models.SignedEvent.SignedEvent[]
  > {
    return new Promise((resolve) => {
      const handle = this.queryManager.queryCRDTSet.query(
        this.system(),
        Models.ContentType.ContentTypeServer,
        (state) => {
          const serverCellList = Queries.QueryIndex.applyPatch([], state);
          const signedServerEvents = serverCellList
            .map((cell) => cell.signedEvent)
            .filter(
              (e): e is Models.SignedEvent.SignedEvent => e !== undefined,
            );

          setTimeout(() => {
            handle.unregister();
            resolve(signedServerEvents);
          }, 0);
        },
      );
      handle.advance(100);
    });
  }

  async createExportBundle(): Promise<Protocol.ExportBundle> {
    const signedServerEvents = await this.getCurrentSignedServerEvents();

    const keyPair = {
      keyType: this.processSecret().system.keyType,
      privateKey: this.processSecret().system.key,
      publicKey: this.system().key,
    };

    return {
      keyPair: keyPair,
      events: {
        events: [...signedServerEvents],
      },
    };
  }

  public recordServerAck(event: Protocol.SignedEvent, serverId: string): void {
    const eventData = event.event;
    if (typeof eventData === 'undefined') return;

    const decodedEvent = Protocol.Event.decode(eventData);
    if (
      typeof decodedEvent.system === 'undefined' ||
      typeof decodedEvent.process === 'undefined' ||
      typeof decodedEvent.logicalClock === 'undefined'
    ) {
      return;
    }

    const eventKey = this.getEventKey(decodedEvent);

    let acks = this._eventAcks.get(eventKey);
    if (!acks) {
      acks = new Set<string>();
      this._eventAcks.set(eventKey, acks);
    }

    if (!acks.has(serverId)) {
      acks.add(serverId);
      void this._store.indexEvents.saveEventAcks(
        Models.PublicKey.fromProto(decodedEvent.system),
        Models.Process.fromProto(decodedEvent.process),
        decodedEvent.logicalClock,
        Array.from(acks),
      );

      const subscribers = this._eventAckSubscriptions.get(eventKey);
      if (subscribers) {
        for (const callback of subscribers) {
          callback(serverId);
        }
      }
    }
  }
}

export async function solveChallenge(
  processHandle: ProcessHandle,
  challenge: Readonly<Protocol.HarborChallengeResponse>,
): Promise<Protocol.HarborValidateRequest> {
  const challengeBody = Protocol.HarborChallengeResponseBody.decode(
    challenge.body,
  );

  return {
    challenge: challenge,
    system: processHandle.system(),
    signature: await Models.PrivateKey.sign(
      processHandle.processSecret().system,
      challengeBody.challenge,
    ),
  };
}

export async function createProcessHandle(
  metaStore: MetaStore.IMetaStore,
): Promise<ProcessHandle> {
  const privateKey = Models.PrivateKey.random();
  const publicKey = await Models.PrivateKey.derivePublicKey(privateKey);
  const process = Models.Process.random();

  const level = await metaStore.openStore(publicKey, 0);

  const processSecret = Models.ProcessSecret.fromProto({
    system: privateKey,
    process: process,
  });

  const store = new Store.Store(level);

  await store.setProcessSecret(processSecret);

  await metaStore.setStoreReady(publicKey, 0);

  return ProcessHandle.load(store);
}

export async function createProcessHandleFromKey(
  metaStore: MetaStore.IMetaStore,
  privateKey: Models.PrivateKey.PrivateKey,
): Promise<ProcessHandle> {
  const publicKey = await Models.PrivateKey.derivePublicKey(privateKey);
  const process = Models.Process.random();
  const level = await metaStore.openStore(publicKey, 0);

  const processSecret = Models.ProcessSecret.fromProto({
    system: privateKey,
    process: process,
  });

  const store = new Store.Store(level);
  await store.setProcessSecret(processSecret);
  await metaStore.setStoreReady(publicKey, 0);
  return ProcessHandle.load(store);
}

export async function makeEventLink(
  handle: ProcessHandle,
  system: Models.PublicKey.PublicKey,
  event: Models.Pointer.Pointer,
): Promise<string> {
  const state = await handle.loadSystemState(system);

  return makeEventLinkSync(event, state.servers());
}

export function makeEventLinkSync(
  event: Models.Pointer.Pointer,
  servers: string[],
): string {
  return Base64.encodeUrl(
    Protocol.URLInfo.encode({
      urlType: Models.URLInfo.URLInfoTypeEventLink,
      body: Protocol.URLInfoEventLink.encode({
        system: event.system,
        process: event.process,
        logicalClock: event.logicalClock,
        servers: servers,
      }).finish(),
    }).finish(),
  );
}

export async function makeSystemLink(
  handle: ProcessHandle,
  system: Models.PublicKey.PublicKey,
): Promise<string> {
  const state = await handle.loadSystemState(system);

  return makeSystemLinkSync(system, state.servers());
}

export function makeSystemLinkSync(
  system: Models.PublicKey.PublicKey,
  servers: string[],
): string {
  return Base64.encodeUrl(
    Protocol.URLInfo.encode({
      urlType: Models.URLInfo.URLInfoTypeSystemLink,
      body: Protocol.URLInfoSystemLink.encode({
        system: system,
        servers: servers,
      }).finish(),
    }).finish(),
  );
}

export async function createTestProcessHandle(): Promise<ProcessHandle> {
  return await createProcessHandle(
    await MetaStore.createMetaStore(
      PersistenceDriver.createPersistenceDriverMemory(),
    ),
  );
}

export async function testProcessHandleCreateNewProcess(
  processHandle: ProcessHandle,
): Promise<ProcessHandle> {
  return await createProcessHandleFromKey(
    await MetaStore.createMetaStore(
      PersistenceDriver.createPersistenceDriverMemory(),
    ),
    processHandle.processSecret().system,
  );
}

export async function fullSync(handle: ProcessHandle) {
  while (await Synchronization.backFillServers(handle, handle.system())) {}
}

export const TEST_SERVER = 'http://127.0.0.1:8081';

export async function copyEventBetweenHandles(
  pointer: Models.Pointer.Pointer,
  from: ProcessHandle,
  to: ProcessHandle,
): Promise<void> {
  const signedEvent = await from
    .store()
    .indexEvents.getSignedEvent(
      pointer.system,
      pointer.process,
      pointer.logicalClock,
    );

  if (signedEvent === undefined) {
    throw new Error('expected signedEvent');
  }

  await to.ingest(signedEvent);
}<|MERGE_RESOLUTION|>--- conflicted
+++ resolved
@@ -259,6 +259,15 @@
     );
   }
 
+  public async setBanner(
+    banner: Protocol.ImageBundle,
+  ): Promise<Models.Pointer.Pointer> {
+    return await this.setCRDTItem(
+      Models.ContentType.ContentTypeBanner,
+      Protocol.ImageBundle.encode(banner).finish(),
+    );
+  }
+
   public async follow(
     system: Models.PublicKey.PublicKey,
   ): Promise<Models.Pointer.Pointer> {
@@ -349,26 +358,6 @@
     );
   }
 
-<<<<<<< HEAD
-    public async setBanner(
-        banner: Protocol.ImageBundle,
-    ): Promise<Models.Pointer.Pointer> {
-        return await this.setCRDTItem(
-            Models.ContentType.ContentTypeBanner,
-            Protocol.ImageBundle.encode(banner).finish(),
-        );
-    }
-
-    public async follow(
-        system: Models.PublicKey.PublicKey,
-    ): Promise<Models.Pointer.Pointer> {
-        return await this.setCRDTElementSetItem(
-            Models.ContentType.ContentTypeFollow,
-            Protocol.PublicKey.encode(system).finish(),
-            Protocol.LWWElementSet_Operation.ADD,
-        );
-    }
-=======
   public async vouch(
     pointer: Models.Pointer.Pointer,
   ): Promise<Models.Pointer.Pointer> {
@@ -414,7 +403,6 @@
       process,
       logicalClock,
     );
->>>>>>> d066b683
 
     if (!signedEvent) {
       return undefined;
