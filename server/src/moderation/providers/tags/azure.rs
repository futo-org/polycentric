--- conflicted
+++ resolved
@@ -324,11 +324,10 @@
                 // Handle specific error codes that indicate permanent failures
                 match error_code.as_str() {
                     "InvalidImageFormat" | "InvalidImageSize"
-<<<<<<< HEAD
                     | "NotSupportedImage" | "InvalidRequestBody" => {
-                        // These are permanent failures - don't retry
+                        // Permanent failures – do not retry
                         warn!(
-                            "Permanent Azure error ({}): {}",
+                            "Permanent Azure error ({}) : {}",
                             error_code,
                             error.error.message.as_deref().unwrap_or("Unknown")
                         );
@@ -339,17 +338,6 @@
                         ))
                     }
                     "InvalidRequest" => {
-=======
-                    | "NotSupportedImage" => {
-                        // These are permanent failures - don't retry
-                        Err(anyhow::anyhow!(
-                            "Permanent Azure error: {}",
-                            error_code
-                        ))
-                    }
-                    "InvalidRequest" => {
-                        // Usually means malformed request - log details
->>>>>>> b608105b
                         warn!(
                             "Invalid request details: {:?}",
                             error.error.details
@@ -424,21 +412,12 @@
         let detector = self.content_safety.as_ref().unwrap();
 
         // Log event details for debugging
-<<<<<<< HEAD
-        debug!("Processing moderation event: id={}, has_content={}, has_blob={}, content_len={}, blob_len={}", 
-            event.id,
-            event.content.is_some(),
-            event.blob.is_some(),
-            event.content.as_ref().map(|c| c.len()).unwrap_or(0),
-            event.blob.as_ref().map(|b| b.len()).unwrap_or(0)
-=======
         debug!("Processing moderation event: id={}, has_content={}, has_blobs={}, content_len={}, blobs_count={}", 
             event.id,
             event.content.is_some(),
             !event.blobs.is_empty(),
             event.content.as_ref().map(|c| c.len()).unwrap_or(0),
             event.blobs.len()
->>>>>>> b608105b
         );
 
         // Guard: Azure returns 400 for text longer than 10 000 characters.
@@ -456,29 +435,16 @@
         // Validate that we have actual content to process
         let has_text = event.content.is_some()
             && !event.content.as_ref().unwrap().trim().is_empty();
-<<<<<<< HEAD
-        let has_image =
-            event.blob.is_some() && !event.blob.as_ref().unwrap().is_empty();
-
-        if !has_text && !has_image {
-            // No valid content to process - return empty result instead of error
-            debug!("Skipping event {} - no valid content or blob", event.id);
-            return Ok(ModerationTaggingResult { tags: vec![] });
-        }
-
-        let media_type = match (has_text, has_image) {
-=======
+
         let has_images = !event.blobs.is_empty()
             && event.blobs.iter().any(|blob| !blob.blob.is_empty());
 
         if !has_text && !has_images {
-            // No valid content to process - return empty result instead of error
             debug!("Skipping event {} - no valid content or blobs", event.id);
             return Ok(ModerationTaggingResult { tags: vec![] });
         }
 
         let media_type = match (has_text, has_images) {
->>>>>>> b608105b
             (true, false) => MediaType::Text,
             (false, true) => MediaType::Image,
             (true, true) => MediaType::ImageWithText,
@@ -495,64 +461,16 @@
             "Sending event {} to Azure: media_type={:?}",
             event.id, media_type
         );
-<<<<<<< HEAD
-
-        let result = detector
-            .detect(media_type, &event.content, &event.blob, true, &None)
-            .await;
-
-        // Always return ok, error is handled in the moderation queue
-        match result {
-            Ok(result) => {
-                debug!("Azure processing successful for event {}", event.id);
-                let hate_result = result
-                    .categories_analysis
-                    .iter()
-                    .find(|category| category.category == Category::Hate);
-                let sexual_result = result
-                    .categories_analysis
-                    .iter()
-                    .find(|category| category.category == Category::Sexual);
-                let violence_result = result
-                    .categories_analysis
-                    .iter()
-                    .find(|category| category.category == Category::Violence);
-                let self_harm_result = result
-                    .categories_analysis
-                    .iter()
-                    .find(|category| category.category == Category::SelfHarm);
-
-                let (hate_level, sexual_level, violence_level, self_harm_level) =
-                    match (
-                        hate_result,
-                        sexual_result,
-                        violence_result,
-                        self_harm_result,
-                    ) {
-                        (
-                            Some(hate),
-                            Some(sexual),
-                            Some(violence),
-                            Some(self_harm),
-                        ) => (
-                            hate.severity as i16 / 2,
-                            sexual.severity as i16 / 2,
-                            violence.severity as i16 / 2,
-                            self_harm.severity as i16 / 2,
-                        ),
-                        _ => (0, 0, 0, 0),
-                    };
-=======
->>>>>>> b608105b
-
-        // Handle multiple images by processing each blob separately
-        let blob_inputs = match event.blobs.len() {
-            0 => vec![None],
-            _ => event
+
+        // Process each image separately (or a single None for text-only)
+        let blob_inputs: Vec<Option<Vec<u8>>> = if event.blobs.is_empty() {
+            vec![None]
+        } else {
+            event
                 .blobs
                 .iter()
-                .map(|blob| Some(blob.blob.clone()))
-                .collect(),
+                .map(|b| Some(b.blob.clone()))
+                .collect()
         };
 
         let mut results: Vec<DetectionResult> = vec![];
@@ -576,12 +494,6 @@
             }
         }
 
-<<<<<<< HEAD
-            Err(e) => {
-                error!("Azure processing failed for event {}: {}", event.id, e);
-                Err(anyhow::anyhow!("Error detecting content: {}", e))
-            }
-=======
         // Combine results from all images by taking the maximum severity for each category
         let mut max_hate_level = 0;
         let mut max_sexual_level = 0;
@@ -632,7 +544,6 @@
             max_violence_level = cmp::max(max_violence_level, violence_level);
             max_self_harm_level =
                 cmp::max(max_self_harm_level, self_harm_level);
->>>>>>> b608105b
         }
 
         debug!("Azure processing successful for event {}", event.id);
