import * as Core from '@polycentric/polycentric-core';
import { Models, Protocol } from '@polycentric/polycentric-core';
import { useCallback, useEffect, useState } from 'react';
import { useProcessHandleManager } from '../../../hooks/processHandleManagerHooks';
import { useClaims } from '../../../hooks/queryHooks';

export type SocialPlatform =
  | 'hackerNews'
  | 'youtube'
  | 'odysee'
  | 'rumble'
  | 'twitter/X'
  | 'discord'
  | 'instagram'
  | 'github'
  | 'minds'
  | 'patreon'
  | 'substack'
  | 'twitch'
  | 'website'
  | 'kick'
  | 'soundcloud'
  | 'vimeo'
  | 'nebula'
  | 'spotify'
  | 'spreadshop'
  | 'polycentric'
  | 'gitlab'
  | 'dailymotion';

export interface ClaimData {
  type: 'social' | 'occupation' | 'skill' | 'freeform';
  platform?: SocialPlatform;
}

interface MakeClaimProps {
  onClose: () => void;
  system: Models.PublicKey.PublicKey;
}

const isOAuthVerifiable = (
    claimType: Core.Models.ClaimType.ClaimType,
): boolean => {
    return (
        claimType.equals(Core.Models.ClaimType.ClaimTypeDiscord) ||
        claimType.equals(Core.Models.ClaimType.ClaimTypeTwitter) ||
        claimType.equals(Core.Models.ClaimType.ClaimTypeInstagram)
    );
};

// Add these mapping objects near the top of the file
const PLATFORM_TO_CLAIM_TYPE = {
    'youtube': Models.ClaimType.ClaimTypeYouTube,
    'twitter/X': Core.Models.ClaimType.ClaimTypeTwitter,
    'discord': Core.Models.ClaimType.ClaimTypeDiscord,
    'instagram': Core.Models.ClaimType.ClaimTypeInstagram,
    'github': Core.Models.ClaimType.ClaimTypeGitHub,
    'minds': Core.Models.ClaimType.ClaimTypeMinds,
    'odysee': Core.Models.ClaimType.ClaimTypeOdysee,
    'rumble': Core.Models.ClaimType.ClaimTypeRumble,
    'patreon': Core.Models.ClaimType.ClaimTypePatreon,
    'substack': Core.Models.ClaimType.ClaimTypeSubstack,
    'twitch': Core.Models.ClaimType.ClaimTypeTwitch,
    'dailymotion': Core.Models.ClaimType.ClaimTypeDailymotion,
    'nebula': Core.Models.ClaimType.ClaimTypeNebula,
    'spotify': Core.Models.ClaimType.ClaimTypeSpotify,
    'spreadshop': Core.Models.ClaimType.ClaimTypeSpreadshop,
    'kick': Core.Models.ClaimType.ClaimTypeKick,
    'vimeo': Core.Models.ClaimType.ClaimTypeVimeo,
} as const;

const PLATFORM_TO_CLAIM_FUNCTION = {
    'hackerNews': Models.claimHackerNews,
    'youtube': Models.claimYouTube,
    'odysee': Models.claimOdysee,
    'rumble': Models.claimRumble,
    'github': Models.claimGitHub,
    'minds': Models.claimMinds,
    'patreon': Models.claimPatreon,
    'substack': Models.claimSubstack,
    'twitch': Models.claimTwitch,
    'website': Models.claimWebsite,
    'vimeo': Models.claimVimeo,
    'nebula': Models.claimNebula,
    'spotify': Models.claimSpotify,
    'spreadshop': Models.claimSpreadshop,
} as const;

export const MakeClaim = ({ onClose, system }: MakeClaimProps) => {
  const [step, setStep] = useState<'type' | 'input'>('type');
  const [claimType, setClaimType] = useState<ClaimData['type'] | null>(null);
  const [platform, setPlatform] = useState<SocialPlatform | undefined>();

  const handleSelect = (type: ClaimData['type'], platform?: SocialPlatform) => {
    setClaimType(type);
    setPlatform(platform);
    setStep('input');
  };

  const renderInput = () => {
    if (!claimType) return null;

    const props = {
      system,
      onCancel: onClose,
    };

    switch (claimType) {
      case 'social':
        return platform ? (
          <SocialMediaInput {...props} platform={platform} />
        ) : null;
      case 'occupation':
        return <OccupationInput {...props} />;
      case 'skill':
      case 'freeform':
        return <TextInput {...props} type={claimType} />;
    }
  };

  return (
    <div
      className="fixed inset-0 flex items-center justify-center bg-black bg-opacity-50 z-[9999]"
      onClick={onClose}
    >
      <div
        className="bg-white rounded-lg shadow-lg p-4 max-w-md w-full m-4"
        onClick={(e) => e.stopPropagation()}
      >
        {step === 'type' ? (
          <ClaimTypePopup onSelect={handleSelect} />
        ) : (
          renderInput()
        )}
      </div>
    </div>
  );
};

export const ClaimTypePopup = ({
  onSelect,
}: {
  onSelect: (type: ClaimData['type'], platform?: SocialPlatform) => void;
}) => {
  const [showSocialPlatforms, setShowSocialPlatforms] = useState(false);

  const socialPlatforms: SocialPlatform[] = [
    'youtube',
    'twitter/X',
    'github',
    'discord',
    'instagram',
    'minds',
    'odysee',
    'patreon',
    'rumble',
    'soundcloud',
    'spotify',
    'twitch',
    'vimeo',
    'dailymotion',
    'gitlab',
  ];

  if (showSocialPlatforms) {
    return (
      <div className="flex flex-col gap-2">
        <button
          onClick={() => setShowSocialPlatforms(false)}
          className="text-left px-4 py-2 text-gray-500"
        >
          ← Back
        </button>
        {socialPlatforms.map((platform) => (
          <button
            key={platform}
            onClick={() => onSelect('social', platform)}
            className="text-left px-4 py-2 hover:bg-gray-100 rounded-md capitalize"
          >
            {platform}
          </button>
        ))}
      </div>
    );
  }

  return (
    <div className="flex flex-col gap-2">
      <button
        onClick={() => setShowSocialPlatforms(true)}
        className="text-left px-4 py-2 hover:bg-gray-100 rounded-md"
      >
        Social Media
      </button>
      <button
        onClick={() => onSelect('occupation')}
        className="text-left px-4 py-2 hover:bg-gray-100 rounded-md"
      >
        Occupation
      </button>
      <button
        onClick={() => onSelect('skill')}
        className="text-left px-4 py-2 hover:bg-gray-100 rounded-md"
      >
        Skill
      </button>
      <button
        onClick={() => onSelect('freeform')}
        className="text-left px-4 py-2 hover:bg-gray-100 rounded-md"
      >
        Freeform
      </button>
    </div>
  );
};

const getPlatformHelpText = (platform: SocialPlatform): string => {
    switch (platform) {
        case 'youtube':
            return 'Add this token anywhere to your YouTube channel description.';
        case 'odysee':
            return 'Add this token anywhere to your Odysee channel description.';
        case 'rumble':
            return 'Add this token anywhere to the description of your latest video.';
        case 'twitch':
            return 'Add this token anywhere to your Twitch bio.';
        case 'instagram':
            return 'Add this token anywhere to your Instagram bio.';
        case 'minds':
            return 'Add this token anywhere to your Minds bio.';
        case 'patreon':
            return 'Add this token anywhere to your Patreon bio.';
        case 'substack':
            return 'Add this token anywhere to your Substack about page.';
        default:
            return '';
    }
};

const isVerifiablePlatform = (platform: SocialPlatform): boolean => {
    const result = [
        'youtube',
        'odysee',
        'rumble',
        'twitch',
        'instagram',
        'minds',
        'patreon',
        'substack',
    ].includes(platform);
    return result;
};

const handleOAuthLogin = async (claimType: Core.Models.ClaimType.ClaimType) => {
    try {
        const redirectUri = `${window.location.origin}/oauth/callback`;
        const oauthUrl = await Core.APIMethods.getOAuthURL(
            Core.APIMethods.VERIFIER_SERVER,
            claimType,
            redirectUri
        );

        // Store debug info in localStorage
        localStorage.setItem('oauth_debug_url', oauthUrl);
        
        const url = new URL(oauthUrl);
        const secret = url.searchParams.get('harborSecret') || '';
        localStorage.setItem('oauth_debug_secret', secret);
        localStorage.setItem('futoIDSecret', secret);

        // Navigate to OAuth URL
        window.location.href = oauthUrl;
    } catch (error) {
        console.error('OAuth initialization failed:', error);
    }
};

export const SocialMediaInput = ({
<<<<<<< HEAD
    platform,
    system,
    onCancel,
}: {
    platform: SocialPlatform;
    system: Models.PublicKey.PublicKey;
    onCancel: () => void;
}) => {
    const [url, setUrl] = useState('');
    const [isSubmitting, setIsSubmitting] = useState(false);
    const [verificationStep, setVerificationStep] = useState<
        'input' | 'token' | 'verifying' | 'success' | 'error' | 'duplicate'
    >('input');
    const [claimPointer, setClaimPointer] = useState<Protocol.Pointer | null>(
        null,
    );
    const { processHandle } = useProcessHandleManager();
    const claims = useClaims(system);
    const [errorMessage, setErrorMessage] = useState<string | null>(null);

    useEffect(() => {
        const initializeOAuth = async () => {
            if (!platform) return;

            const claimType = getClaimTypeForPlatform(platform);

            if (isOAuthVerifiable(claimType)) {
                await handleOAuthLogin(claimType);
            }
        };

        initializeOAuth();
    }, [platform]);

    const addClaim = useCallback(async () => {
        if (!url || !processHandle || !claims) return;
        try {
            setIsSubmitting(true);

            // Check for existing claims first
            const claimType = getClaimTypeForPlatform(platform);
            const existingClaim = claims.find(claim => 
                claim.value.claimType.equals(claimType)
            );

            if (existingClaim) {
                setVerificationStep('duplicate');
                setIsSubmitting(false);
                return;
            }

            // Create the claim
            const processedUrl = url.startsWith('http') ? url : `https://${url}`;
            const claimFunction = PLATFORM_TO_CLAIM_FUNCTION[platform as keyof typeof PLATFORM_TO_CLAIM_FUNCTION] 
                ?? Models.claimURL;
            
            const claim = claimFunction(processedUrl);
            const pointer = await processHandle.claim(claim);
            setClaimPointer(pointer);

            if (isVerifiablePlatform(platform)) {
                setVerificationStep('token');
            } else {
                onCancel();
            }
        } catch (error) {
            console.error('Failed to submit claim:', error);
            onCancel();
        } finally {
            setIsSubmitting(false);
        }
    }, [url, platform, processHandle, claims, onCancel]);

    const startVerification = useCallback(async () => {
        if (!processHandle || !claimPointer) return;

        setVerificationStep('verifying');

        try {
            await Core.ProcessHandle.fullSync(processHandle);

            await Core.APIMethods.requestVerification(
                claimPointer,
                getClaimTypeForPlatform(platform),
            );

            setVerificationStep('success');
            setTimeout(() => {
                onCancel();
            }, 2000);
        } catch (error) {
            setVerificationStep('error');
            setErrorMessage(
                error instanceof Error
                    ? error.message
                    : 'An unknown error occurred with the verification server.',
            );
        }
    }, [processHandle, claimPointer, platform, onCancel]);

    // Replace the getClaimTypeForPlatform function with this simplified version
    const getClaimTypeForPlatform = (platform: SocialPlatform): Core.Models.ClaimType.ClaimType => {
        const claimType = PLATFORM_TO_CLAIM_TYPE[platform as keyof typeof PLATFORM_TO_CLAIM_TYPE];
        if (!claimType) {
            throw new Error(`Unsupported platform: ${platform}`);
        }
        return claimType;
    };

    if (verificationStep === 'token' && claimPointer) {
        return (
            <div className="flex flex-col gap-4">
                <h2 className="text-xl font-semibold">Add Token</h2>
                <div className="bg-gray-800 p-4 rounded-lg">
                    <p className="text-white font-mono break-all">
                        {btoa(
                            String.fromCharCode.apply(
                                null,
                                Array.from(claimPointer!.system!.key),
                            ),
                        )}
                    </p>
                    <button
                        onClick={() =>
                            navigator.clipboard.writeText(
                                btoa(
                                    String.fromCharCode.apply(
                                        null,
                                        Array.from(claimPointer!.system!.key),
                                    ),
                                ),
                            )
                        }
                        className="text-gray-400 text-sm mt-2 hover:text-gray-300"
                    >
                        Tap to copy
                    </button>
                </div>
                <p className="text-sm text-gray-600">
                    {getPlatformHelpText(platform)}
                    You may remove it after verification is complete. It may
                    take a few minutes after updating for verification to
                    succeed.
                </p>
                <div className="flex justify-end gap-2 mt-4">
                    <button
                        onClick={onCancel}
                        className="px-4 py-2 text-gray-600 hover:bg-gray-100 rounded-md"
                    >
                        Cancel
                    </button>
                    <button
                        onClick={startVerification}
                        className="px-4 py-2 bg-blue-500 text-white rounded-md hover:bg-blue-600"
                    >
                        Verify
                    </button>
                </div>
            </div>
        );
    }

    if (verificationStep === 'verifying') {
        return (
            <div className="flex flex-col items-center gap-4 p-4">
                <div className="animate-spin rounded-full h-8 w-8 border-b-2 border-blue-500"></div>
                <p>Verifying your claim...</p>
            </div>
        );
    }

    if (verificationStep === 'success') {
        return (
            <div className="flex flex-col items-center gap-4 p-4">
                <div className="text-green-500">✓</div>
                <p>Verification successful!</p>
            </div>
        );
    }

    if (verificationStep === 'error') {
        return (
            <div className="flex flex-col gap-4">
                <h2 className="text-xl font-semibold text-center text-red-500">
                    Verification Failed
                </h2>
                <p className="text-center text-gray-600">{errorMessage}</p>
                <div className="flex justify-center mt-4">
                    <button
                        onClick={onCancel}
                        className="px-6 py-2 bg-blue-500 text-white rounded-md hover:bg-blue-600"
                    >
                        Close
                    </button>
                </div>
            </div>
        );
    }

    if (verificationStep === 'duplicate') {
        return (
            <div className="flex flex-col gap-4">
                <h2 className="text-xl font-semibold text-center">
                    You&apos;ve already claimed this profile
                </h2>
                <div className="flex justify-center mt-4">
                    <button
                        onClick={onCancel}
                        className="px-6 py-2 bg-blue-500 text-white rounded-md hover:bg-blue-600"
                    >
                        OK
                    </button>
                </div>
            </div>
        );
    }

    // Original input UI
    return (
        <div className="flex flex-col gap-4">
            <h2 className="text-xl font-semibold capitalize">
                Add {platform} Profile
            </h2>
            <input
                type="url"
                placeholder={`Paste your ${platform} profile URL`}
                className="border p-2 rounded-lg"
                value={url}
                onChange={(e) => {
                    setUrl(e.target.value);
                }}
            />
            <div className="flex justify-end gap-2">
                <button
                    onClick={onCancel}
                    className="px-4 py-2 text-gray-600 hover:bg-gray-100 rounded-md"
                >
                    Cancel
                </button>
                <button
                    onClick={addClaim}
                    className="px-4 py-2 bg-blue-500 text-white rounded-md hover:bg-blue-600 disabled:bg-blue-300"
                    disabled={isSubmitting}
                >
                    {isSubmitting ? 'Adding...' : 'Add'}
                </button>
            </div>
        </div>
    );
};

export const OccupationInput = ({
    onCancel,
    system,
}: {
    onCancel: () => void;
    system: Models.PublicKey.PublicKey;
}) => {
    const [organization, setOrganization] = useState('');
    const [role, setRole] = useState('');
    const [location, setLocation] = useState('');
    const [isSubmitting, setIsSubmitting] = useState(false);
    const [verificationStep, setVerificationStep] = useState<
        'input' | 'duplicate'
    >('input');
    const { processHandle } = useProcessHandleManager();
    const claims = useClaims(system);

    const addClaim = useCallback(async () => {
        if (!processHandle || !claims) return;
        try {
            setIsSubmitting(true);

            // Check for existing claims
            const existingClaim = claims.find(
                (claim) =>
                    claim.value.claimType.equals(
                        Core.Models.ClaimType.ClaimTypeOccupation,
                    ) &&
                    claim.value.claimFields[0]?.value === organization &&
                    claim.value.claimFields[1]?.value === role &&
                    claim.value.claimFields[2]?.value === location,
            );

            if (existingClaim) {
                setVerificationStep('duplicate');
                setIsSubmitting(false);
                return;
            }

            const claim = Models.claimOccupation(organization, role, location);
            await processHandle.claim(claim);
            onCancel();
        } catch (error) {
            console.error('Failed to submit claim:', error);
        } finally {
            setIsSubmitting(false);
        }
    }, [organization, role, location, processHandle, claims, onCancel]);

    if (verificationStep === 'duplicate') {
        return (
            <div className="flex flex-col gap-4">
                <h2 className="text-xl font-semibold text-center">
                    You&apos;ve already made this claim
                </h2>
                <div className="flex justify-center mt-4">
                    <button
                        onClick={onCancel}
                        className="px-6 py-2 bg-blue-500 text-white rounded-md hover:bg-blue-600"
                    >
                        OK
                    </button>
                </div>
            </div>
        );
    }

    // Rest of existing render code...
    return (
        <div className="flex flex-col gap-4">
            <h2 className="text-xl font-semibold">Add Occupation</h2>
            <input
                type="text"
                placeholder="Enter your organization"
                className="border p-2 rounded-lg"
                value={organization}
                onChange={(e) => setOrganization(e.target.value)}
            />
            <input
                type="text"
                placeholder="Enter your role"
                className="border p-2 rounded-lg"
                value={role}
                onChange={(e) => setRole(e.target.value)}
            />
            <input
                type="text"
                placeholder="Enter your location"
                className="border p-2 rounded-lg"
                value={location}
                onChange={(e) => setLocation(e.target.value)}
            />
            <div className="flex justify-end gap-2">
                <button
                    onClick={onCancel}
                    className="px-4 py-2 text-gray-600 hover:bg-gray-100 rounded-md"
                >
                    Cancel
                </button>
                <button
                    onClick={addClaim}
                    disabled={isSubmitting}
                    className="px-4 py-2 bg-blue-500 text-white rounded-md hover:bg-blue-600 disabled:bg-blue-300"
                >
                    {isSubmitting ? 'Adding...' : 'Add'}
                </button>
            </div>
        </div>
    );
};

export const TextInput = ({
    type,
    onCancel,
    system,
}: {
    type: 'skill' | 'freeform';
    onCancel: () => void;
    system: Models.PublicKey.PublicKey;
}) => {
    const [text, setText] = useState('');
    const [isSubmitting, setIsSubmitting] = useState(false);
    const [verificationStep, setVerificationStep] = useState<
        'input' | 'duplicate'
    >('input');
    const { processHandle } = useProcessHandleManager();
    const claims = useClaims(system);

    const addClaim = useCallback(async () => {
        if (!processHandle || !claims) return;
        try {
            setIsSubmitting(true);

            // Check for existing claims
            const existingClaim = claims.find((claim) => {
                const isSkill =
                    type === 'skill' &&
                    claim.value.claimType.equals(
                        Core.Models.ClaimType.ClaimTypeSkill,
                    );
                const isGeneric =
                    type === 'freeform' &&
                    claim.value.claimType.equals(
                        Core.Models.ClaimType.ClaimTypeGeneric,
                    );
                return (
                    (isSkill || isGeneric) &&
                    claim.value.claimFields[0]?.value === text
                );
            });

            if (existingClaim) {
                setVerificationStep('duplicate');
                setIsSubmitting(false);
                return;
            }

            const claim =
                type === 'skill'
                    ? Models.claimSkill(text)
                    : Models.claimGeneric(text);
            await processHandle.claim(claim);
            onCancel();
        } catch (error) {
            console.error('Failed to submit claim:', error);
        } finally {
            setIsSubmitting(false);
        }
    }, [text, type, processHandle, claims, onCancel]);

    if (verificationStep === 'duplicate') {
        return (
            <div className="flex flex-col gap-4">
                <h2 className="text-xl font-semibold text-center">
                    You&apos;ve already made this claim
                </h2>
                <div className="flex justify-center mt-4">
                    <button
                        onClick={onCancel}
                        className="px-6 py-2 bg-blue-500 text-white rounded-md hover:bg-blue-600"
                    >
                        OK
                    </button>
                </div>
            </div>
        );
    }

    // Original input UI
    return (
        <div className="flex flex-col gap-4">
            <h2 className="text-xl font-semibold capitalize">Add {type}</h2>
            <input
                type="text"
                placeholder={`Enter your ${type}`}
                className="border p-2 rounded-lg"
                value={text}
                onChange={(e) => setText(e.target.value)}
            />
            <div className="flex justify-end gap-2">
                <button
                    onClick={onCancel}
                    className="px-4 py-2 text-gray-600 hover:bg-gray-100 rounded-md"
                >
                    Cancel
                </button>
                <button
                    onClick={addClaim}
                    disabled={isSubmitting}
                    className="px-4 py-2 bg-blue-500 text-white rounded-md hover:bg-blue-600 disabled:bg-blue-300"
                >
                    {isSubmitting ? 'Adding...' : 'Add'}
                </button>
            </div>
        </div>
    );
=======
  platform,
  onCancel,
}: {
  platform: SocialPlatform;
  onCancel: () => void;
}) => {
  const [url, setUrl] = useState('');
  const [isSubmitting, setIsSubmitting] = useState(false);
  const { processHandle } = useProcessHandleManager();

  const getPlaceholder = (platform: SocialPlatform) => {
    switch (platform) {
      case 'youtube':
        return 'https://www.youtube.com/@example';
      case 'odysee':
        return 'https://odysee.com/@example';
      case 'rumble':
        return 'https://rumble.com/c/example';
      case 'twitch':
        return 'https://twitch.tv/example';
      case 'instagram':
        return 'https://www.instagram.com/example';
      case 'minds':
        return 'https://www.minds.com/example';
      case 'patreon':
        return 'https://www.patreon.com/example';
      case 'substack':
        return 'https://example.substack.com';
      default:
        return `Enter your ${platform} URL`;
    }
  };

  const addClaim = useCallback(async () => {
    if (!url || !processHandle) return;
    try {
      setIsSubmitting(true);
      let claim: Protocol.Claim;

      // Ensure URL has proper protocol
      const processedUrl = url.startsWith('http') ? url : `https://${url}`;

      switch (platform) {
        case 'youtube':
          claim = Models.claimYouTube(processedUrl);
          break;
        case 'odysee':
          claim = Models.claimOdysee(processedUrl);
          break;
        case 'rumble':
          claim = Models.claimRumble(processedUrl);
          break;
        case 'twitter/X':
          claim = Models.claimTwitter(processedUrl);
          break;
        case 'discord':
          claim = Models.claimDiscord(processedUrl);
          break;
        case 'instagram':
          claim = Models.claimInstagram(processedUrl);
          break;
        case 'github':
          claim = Models.claimGitHub(processedUrl);
          break;
        case 'minds':
          claim = Models.claimMinds(processedUrl);
          break;
        case 'patreon':
          claim = Models.claimPatreon(processedUrl);
          break;
        case 'substack':
          claim = Models.claimSubstack(processedUrl);
          break;
        case 'twitch':
          claim = Models.claimTwitch(processedUrl);
          break;
        default:
          claim = Models.claimURL(processedUrl);
          break;
      }

      await processHandle.claim(claim);
      onCancel();
    } catch (error) {
      console.error('Failed to submit claim:', error);
    } finally {
      setIsSubmitting(false);
    }
  }, [url, platform, processHandle, onCancel]);

  return (
    <div className="flex flex-col gap-4">
      <h2 className="text-xl font-semibold capitalize">
        Add {platform} Profile
      </h2>
      <input
        type="url"
        placeholder={getPlaceholder(platform)}
        className="border p-2 rounded-lg"
        value={url}
        onChange={(e) => setUrl(e.target.value)}
      />
      <div className="flex justify-end gap-2">
        <button
          onClick={onCancel}
          className="px-4 py-2 text-gray-600 hover:bg-gray-100 rounded-md"
        >
          Cancel
        </button>
        <button
          onClick={addClaim}
          disabled={isSubmitting}
          className="px-4 py-2 bg-blue-500 text-white rounded-md hover:bg-blue-600 disabled:bg-blue-300"
        >
          {isSubmitting ? 'Adding...' : 'Add'}
        </button>
      </div>
    </div>
  );
};

export const OccupationInput = ({ onCancel }: { onCancel: () => void }) => {
  const [organization, setOrganization] = useState('');
  const [role, setRole] = useState('');
  const [location, setLocation] = useState('');
  const [isSubmitting, setIsSubmitting] = useState(false);
  const { processHandle } = useProcessHandleManager();

  const addClaim = useCallback(async () => {
    if (!processHandle) return;
    try {
      setIsSubmitting(true);
      const claim = Models.claimOccupation(organization, role, location);
      await processHandle.claim(claim);
      onCancel();
    } catch (error) {
      console.error('Failed to submit claim:', error);
    } finally {
      setIsSubmitting(false);
    }
  }, [organization, role, location, processHandle, onCancel]);

  return (
    <div className="flex flex-col gap-4">
      <h2 className="text-xl font-semibold">Add Occupation</h2>
      <input
        type="text"
        placeholder="Enter your organization"
        className="border p-2 rounded-lg"
        value={organization}
        onChange={(e) => setOrganization(e.target.value)}
      />
      <input
        type="text"
        placeholder="Enter your role"
        className="border p-2 rounded-lg"
        value={role}
        onChange={(e) => setRole(e.target.value)}
      />
      <input
        type="text"
        placeholder="Enter your location"
        className="border p-2 rounded-lg"
        value={location}
        onChange={(e) => setLocation(e.target.value)}
      />
      <div className="flex justify-end gap-2">
        <button
          onClick={onCancel}
          className="px-4 py-2 text-gray-600 hover:bg-gray-100 rounded-md"
        >
          Cancel
        </button>
        <button
          onClick={addClaim}
          disabled={isSubmitting}
          className="px-4 py-2 bg-blue-500 text-white rounded-md hover:bg-blue-600 disabled:bg-blue-300"
        >
          {isSubmitting ? 'Adding...' : 'Add'}
        </button>
      </div>
    </div>
  );
};

export const TextInput = ({
  type,
  onCancel,
}: {
  type: 'skill' | 'freeform';
  onCancel: () => void;
}) => {
  const [text, setText] = useState('');
  const [isSubmitting, setIsSubmitting] = useState(false);
  const { processHandle } = useProcessHandleManager();

  const addClaim = useCallback(async () => {
    if (!processHandle) return;
    try {
      setIsSubmitting(true);
      const claim =
        type === 'skill' ? Models.claimSkill(text) : Models.claimGeneric(text);
      await processHandle.claim(claim);
      onCancel();
    } catch (error) {
      console.error('Failed to submit claim:', error);
    } finally {
      setIsSubmitting(false);
    }
  }, [text, type, processHandle, onCancel]);

  return (
    <div className="flex flex-col gap-4">
      <h2 className="text-xl font-semibold capitalize">Add {type}</h2>
      <input
        type="text"
        placeholder={`Enter your ${type}`}
        className="border p-2 rounded-lg"
        value={text}
        onChange={(e) => setText(e.target.value)}
      />
      <div className="flex justify-end gap-2">
        <button
          onClick={onCancel}
          className="px-4 py-2 text-gray-600 hover:bg-gray-100 rounded-md"
        >
          Cancel
        </button>
        <button
          onClick={addClaim}
          disabled={isSubmitting}
          className="px-4 py-2 bg-blue-500 text-white rounded-md hover:bg-blue-600 disabled:bg-blue-300"
        >
          {isSubmitting ? 'Adding...' : 'Add'}
        </button>
      </div>
    </div>
  );
>>>>>>> baf16172
};<|MERGE_RESOLUTION|>--- conflicted
+++ resolved
@@ -276,7 +276,6 @@
 };
 
 export const SocialMediaInput = ({
-<<<<<<< HEAD
     platform,
     system,
     onCancel,
@@ -744,244 +743,4 @@
             </div>
         </div>
     );
-=======
-  platform,
-  onCancel,
-}: {
-  platform: SocialPlatform;
-  onCancel: () => void;
-}) => {
-  const [url, setUrl] = useState('');
-  const [isSubmitting, setIsSubmitting] = useState(false);
-  const { processHandle } = useProcessHandleManager();
-
-  const getPlaceholder = (platform: SocialPlatform) => {
-    switch (platform) {
-      case 'youtube':
-        return 'https://www.youtube.com/@example';
-      case 'odysee':
-        return 'https://odysee.com/@example';
-      case 'rumble':
-        return 'https://rumble.com/c/example';
-      case 'twitch':
-        return 'https://twitch.tv/example';
-      case 'instagram':
-        return 'https://www.instagram.com/example';
-      case 'minds':
-        return 'https://www.minds.com/example';
-      case 'patreon':
-        return 'https://www.patreon.com/example';
-      case 'substack':
-        return 'https://example.substack.com';
-      default:
-        return `Enter your ${platform} URL`;
-    }
-  };
-
-  const addClaim = useCallback(async () => {
-    if (!url || !processHandle) return;
-    try {
-      setIsSubmitting(true);
-      let claim: Protocol.Claim;
-
-      // Ensure URL has proper protocol
-      const processedUrl = url.startsWith('http') ? url : `https://${url}`;
-
-      switch (platform) {
-        case 'youtube':
-          claim = Models.claimYouTube(processedUrl);
-          break;
-        case 'odysee':
-          claim = Models.claimOdysee(processedUrl);
-          break;
-        case 'rumble':
-          claim = Models.claimRumble(processedUrl);
-          break;
-        case 'twitter/X':
-          claim = Models.claimTwitter(processedUrl);
-          break;
-        case 'discord':
-          claim = Models.claimDiscord(processedUrl);
-          break;
-        case 'instagram':
-          claim = Models.claimInstagram(processedUrl);
-          break;
-        case 'github':
-          claim = Models.claimGitHub(processedUrl);
-          break;
-        case 'minds':
-          claim = Models.claimMinds(processedUrl);
-          break;
-        case 'patreon':
-          claim = Models.claimPatreon(processedUrl);
-          break;
-        case 'substack':
-          claim = Models.claimSubstack(processedUrl);
-          break;
-        case 'twitch':
-          claim = Models.claimTwitch(processedUrl);
-          break;
-        default:
-          claim = Models.claimURL(processedUrl);
-          break;
-      }
-
-      await processHandle.claim(claim);
-      onCancel();
-    } catch (error) {
-      console.error('Failed to submit claim:', error);
-    } finally {
-      setIsSubmitting(false);
-    }
-  }, [url, platform, processHandle, onCancel]);
-
-  return (
-    <div className="flex flex-col gap-4">
-      <h2 className="text-xl font-semibold capitalize">
-        Add {platform} Profile
-      </h2>
-      <input
-        type="url"
-        placeholder={getPlaceholder(platform)}
-        className="border p-2 rounded-lg"
-        value={url}
-        onChange={(e) => setUrl(e.target.value)}
-      />
-      <div className="flex justify-end gap-2">
-        <button
-          onClick={onCancel}
-          className="px-4 py-2 text-gray-600 hover:bg-gray-100 rounded-md"
-        >
-          Cancel
-        </button>
-        <button
-          onClick={addClaim}
-          disabled={isSubmitting}
-          className="px-4 py-2 bg-blue-500 text-white rounded-md hover:bg-blue-600 disabled:bg-blue-300"
-        >
-          {isSubmitting ? 'Adding...' : 'Add'}
-        </button>
-      </div>
-    </div>
-  );
-};
-
-export const OccupationInput = ({ onCancel }: { onCancel: () => void }) => {
-  const [organization, setOrganization] = useState('');
-  const [role, setRole] = useState('');
-  const [location, setLocation] = useState('');
-  const [isSubmitting, setIsSubmitting] = useState(false);
-  const { processHandle } = useProcessHandleManager();
-
-  const addClaim = useCallback(async () => {
-    if (!processHandle) return;
-    try {
-      setIsSubmitting(true);
-      const claim = Models.claimOccupation(organization, role, location);
-      await processHandle.claim(claim);
-      onCancel();
-    } catch (error) {
-      console.error('Failed to submit claim:', error);
-    } finally {
-      setIsSubmitting(false);
-    }
-  }, [organization, role, location, processHandle, onCancel]);
-
-  return (
-    <div className="flex flex-col gap-4">
-      <h2 className="text-xl font-semibold">Add Occupation</h2>
-      <input
-        type="text"
-        placeholder="Enter your organization"
-        className="border p-2 rounded-lg"
-        value={organization}
-        onChange={(e) => setOrganization(e.target.value)}
-      />
-      <input
-        type="text"
-        placeholder="Enter your role"
-        className="border p-2 rounded-lg"
-        value={role}
-        onChange={(e) => setRole(e.target.value)}
-      />
-      <input
-        type="text"
-        placeholder="Enter your location"
-        className="border p-2 rounded-lg"
-        value={location}
-        onChange={(e) => setLocation(e.target.value)}
-      />
-      <div className="flex justify-end gap-2">
-        <button
-          onClick={onCancel}
-          className="px-4 py-2 text-gray-600 hover:bg-gray-100 rounded-md"
-        >
-          Cancel
-        </button>
-        <button
-          onClick={addClaim}
-          disabled={isSubmitting}
-          className="px-4 py-2 bg-blue-500 text-white rounded-md hover:bg-blue-600 disabled:bg-blue-300"
-        >
-          {isSubmitting ? 'Adding...' : 'Add'}
-        </button>
-      </div>
-    </div>
-  );
-};
-
-export const TextInput = ({
-  type,
-  onCancel,
-}: {
-  type: 'skill' | 'freeform';
-  onCancel: () => void;
-}) => {
-  const [text, setText] = useState('');
-  const [isSubmitting, setIsSubmitting] = useState(false);
-  const { processHandle } = useProcessHandleManager();
-
-  const addClaim = useCallback(async () => {
-    if (!processHandle) return;
-    try {
-      setIsSubmitting(true);
-      const claim =
-        type === 'skill' ? Models.claimSkill(text) : Models.claimGeneric(text);
-      await processHandle.claim(claim);
-      onCancel();
-    } catch (error) {
-      console.error('Failed to submit claim:', error);
-    } finally {
-      setIsSubmitting(false);
-    }
-  }, [text, type, processHandle, onCancel]);
-
-  return (
-    <div className="flex flex-col gap-4">
-      <h2 className="text-xl font-semibold capitalize">Add {type}</h2>
-      <input
-        type="text"
-        placeholder={`Enter your ${type}`}
-        className="border p-2 rounded-lg"
-        value={text}
-        onChange={(e) => setText(e.target.value)}
-      />
-      <div className="flex justify-end gap-2">
-        <button
-          onClick={onCancel}
-          className="px-4 py-2 text-gray-600 hover:bg-gray-100 rounded-md"
-        >
-          Cancel
-        </button>
-        <button
-          onClick={addClaim}
-          disabled={isSubmitting}
-          className="px-4 py-2 bg-blue-500 text-white rounded-md hover:bg-blue-600 disabled:bg-blue-300"
-        >
-          {isSubmitting ? 'Adding...' : 'Add'}
-        </button>
-      </div>
-    </div>
-  );
->>>>>>> baf16172
 };