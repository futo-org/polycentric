--- conflicted
+++ resolved
@@ -1,5 +1,4 @@
 {
-<<<<<<< HEAD
     "dependencies": {
         "@emotion/react": "^11.14.0",
         "@emotion/styled": "^11.14.0",
@@ -25,28 +24,4 @@
     "workspaces": [
         "./packages/*"
     ]
-=======
-  "dependencies": {
-    "eslint": "^8.56.0",
-    "react": "^18.2.0",
-    "react-dom": "^18.2.0",
-    "ts-proto": "^1.126.1"
-  },
-  "devDependencies": {
-    "@types/node": "20.3.1",
-    "@types/react": "^18.2.0",
-    "@types/react-dom": "18.2.6",
-    "@vitejs/plugin-react": "^4.3.0",
-    "prettier": "3.1.1",
-    "tailwindcss": "^3.3.2",
-    "typescript": "^5.0.2",
-    "@typescript-eslint/parser": "^7.13.0",
-    "@typescript-eslint/eslint-plugin": "^7.13.0",
-    "vite": "^4.3.9"
-  },
-  "private": true,
-  "workspaces": [
-    "./packages/*"
-  ]
->>>>>>> f9cb52c7
 }