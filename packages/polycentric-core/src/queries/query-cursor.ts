import * as APIMethods from '../api-methods';
import * as Models from '../models';
import * as ProcessHandle from '../process-handle';
import * as Protocol from '../protocol';

export function makeGetExploreCallback(
  processHandle: ProcessHandle.ProcessHandle,
  moderationLevels?: Record<string, number>,
): LoadCallback {
  return async (server, limit, cursor) => {
    const batch = await APIMethods.getExplore(
      server,
      limit,
      cursor,
      moderationLevels,
    );

    const filteredResultEvents = [];

    for (const signedEvent of batch.resultEvents.events) {
      const event = Models.Event.fromBuffer(signedEvent.event);

      const blocked = await processHandle
        .store()
        .indexCRDTElementSet.queryIfAdded(
          processHandle.system(),
          Models.ContentType.ContentTypeBlock,
          Protocol.PublicKey.encode(event.system).finish(),
        );
        const currentSystem = processHandle.system();

<<<<<<< HEAD
        const filteredResultEvents = [];

        for (const signedEvent of batch.resultEvents.events) {
            const event = Models.Event.fromBuffer(signedEvent.event);

            // Skip events from current system
            if (Models.PublicKey.equal(event.system, currentSystem)) {
                continue;
            }

            const blocked = await processHandle
                .store()
                .indexCRDTElementSet.queryIfAdded(
                    processHandle.system(),
                    Models.ContentType.ContentTypeBlock,
                    Protocol.PublicKey.encode(event.system).finish(),
                );

            // Todo: Strict mode
            const failsModerationSettings = moderationLevels
                ? Object.entries(moderationLevels).some(
                      ([settingName, settingLevel]) => {
                          return signedEvent.moderationTags.some(
                              (tag) =>
                                  tag.name === settingName &&
                                  tag.level > settingLevel,
                          );
                      },
                  )
                : false;

            if (!blocked && !failsModerationSettings) {
                filteredResultEvents.push(signedEvent);
            }
        }

        filteredResultEvents.sort((a, b) => {
            const eventA = Models.Event.fromBuffer(a.event);
            const eventB = Models.Event.fromBuffer(b.event);
            return (
                (eventB.unixMilliseconds?.toNumber() ?? 0) -
                (eventA.unixMilliseconds?.toNumber() ?? 0)
            );
        });

        return Models.ResultEventsAndRelatedEventsAndCursor.fromProto({
            resultEvents: {
                events: filteredResultEvents,
=======
      // Todo: Strict mode
      const failsModerationSettings = moderationLevels
        ? Object.entries(moderationLevels).some(
            ([settingName, settingLevel]) => {
              return signedEvent.moderationTags.some(
                (tag) => tag.name === settingName && tag.level > settingLevel,
              );
>>>>>>> baf16172
            },
          )
        : false;

      if (!blocked && !failsModerationSettings) {
        filteredResultEvents.push(signedEvent);
      }
    }

    return Models.ResultEventsAndRelatedEventsAndCursor.fromProto({
      resultEvents: {
        events: filteredResultEvents,
      },
      relatedEvents: batch.relatedEvents,
      cursor: batch.cursor,
    });
  };
}

export function makeGetSearchCallback(
  searchQuery: string,
  searchType: APIMethods.SearchType,
  moderationLevels?: Record<string, number>,
): LoadCallback {
  return async (server, limit, cursor) => {
    // Since moderation levels are part of the search query, we don't need to filter here.
    return APIMethods.getSearch(
      server,
      searchQuery,
      limit,
      cursor,
      searchType,
      moderationLevels,
    );
  };
}

export type LoadCallback = (
  server: string,
  limit: number,
  cursor: Uint8Array | undefined,
) => Promise<Models.ResultEventsAndRelatedEventsAndCursor.Type>;

type NothingFoundCallback = () => void;

export interface Cell {
  readonly fromServer: string;
  readonly signedEvent: Models.SignedEvent.SignedEvent;
}

export type ResultCallback = (cells: readonly Cell[]) => void;

export class Query {
  private readonly _processHandle: ProcessHandle.ProcessHandle;
  private readonly _loadCallback: LoadCallback;
  private readonly _nothingFoundCallback?: NothingFoundCallback;
  private readonly _cursors: Map<string, Uint8Array>;
  private readonly _active: Set<string>;
  private readonly _loaded: Set<Models.Pointer.PointerString>;
  private _expected: number;
  private _cancelled: boolean;
  private readonly _reserve: Cell[];
  private readonly _resultCallback: ResultCallback;
  private readonly _batchSize: number;

  constructor(
    processHandle: ProcessHandle.ProcessHandle,
    loadCallback: LoadCallback,
    resultCallback: ResultCallback,
    batchSize: number,
    nothingFoundCallback?: () => void,
  ) {
    this._processHandle = processHandle;
    this._loadCallback = loadCallback;
    this._nothingFoundCallback = nothingFoundCallback;
    this._cursors = new Map();
    this._active = new Set();
    this._loaded = new Set();
    this._expected = 0;
    this._cancelled = false;
    this._reserve = [];
    this._resultCallback = resultCallback;
    this._batchSize = batchSize;

    if (!Number.isInteger(batchSize) || batchSize === 0) {
      throw new Error('invalid batch size');
    }
  }

  private _drainReserve(): void {
    const batch = [];

    while (batch.length < this._expected) {
      const cell = this._reserve.shift();

      if (cell === undefined) {
        break;
      }

      const pointerString = Models.Pointer.toString(
        Models.signedEventToPointer(cell.signedEvent),
      );

      if (this._loaded.has(pointerString)) {
        continue;
      }

      this._loaded.add(pointerString);

      batch.push(cell);
    }

    if (batch.length > 0) {
      this._resultCallback(batch);
    }
  }

  private async _loadFromServer(server: string, limit: number): Promise<void> {
    if (this._active.has(server)) {
      return;
    }

    this._active.add(server);

    try {
      while (this._loaded.size < this._expected) {
        const result = await this._loadCallback(
          server,
          limit,
          this._cursors.get(server),
        );

        if (
          this._cancelled ||
          (result.relatedEvents.events.length === 0 &&
            result.resultEvents.events.length === 0)
        ) {
          break;
        }

        for (const signedEvent of result.relatedEvents.events) {
          await this._processHandle.ingest(signedEvent);
        }

        for (const signedEvent of result.resultEvents.events) {
          await this._processHandle.ingest(signedEvent);
        }

        this._reserve.push(
          ...result.resultEvents.events.map((signedEvent) => {
            return {
              fromServer: server,
              signedEvent: signedEvent,
            };
          }),
        );

        if (result.cursor) {
          this._cursors.set(server, result.cursor);
        }

        this._drainReserve();

        if (result.cursor === undefined) {
          // This means the number of rows returned was less than the limit,
          // so we can stop querying this server.
          break;
        }
      }
    } catch (err) {
      console.error(err);
    }

    this._active.delete(server);
  }

  private async _loadFromServers(): Promise<void> {
    const state = await this._processHandle.loadSystemState(
      this._processHandle.system(),
    );

    if (state.servers().length === 0) {
      return;
    }

    const limitPerServer = Math.ceil(this._batchSize / state.servers().length);

    await Promise.allSettled(
      state
        .servers()
        .map((server) => this._loadFromServer(server, limitPerServer)),
    );
  }

  private async _advanceInternal(): Promise<void> {
    this._drainReserve();
    await this._loadFromServers();

    if (this._loaded.size === 0) {
      this._nothingFoundCallback?.();
    }
  }

  public advance(): void {
    this._expected += this._batchSize;
    void this._advanceInternal();
  }

  public cleanup(): void {
    this._cancelled = true;
  }
}<|MERGE_RESOLUTION|>--- conflicted
+++ resolved
@@ -27,58 +27,7 @@
           Models.ContentType.ContentTypeBlock,
           Protocol.PublicKey.encode(event.system).finish(),
         );
-        const currentSystem = processHandle.system();
-
-<<<<<<< HEAD
-        const filteredResultEvents = [];
-
-        for (const signedEvent of batch.resultEvents.events) {
-            const event = Models.Event.fromBuffer(signedEvent.event);
-
-            // Skip events from current system
-            if (Models.PublicKey.equal(event.system, currentSystem)) {
-                continue;
-            }
-
-            const blocked = await processHandle
-                .store()
-                .indexCRDTElementSet.queryIfAdded(
-                    processHandle.system(),
-                    Models.ContentType.ContentTypeBlock,
-                    Protocol.PublicKey.encode(event.system).finish(),
-                );
-
-            // Todo: Strict mode
-            const failsModerationSettings = moderationLevels
-                ? Object.entries(moderationLevels).some(
-                      ([settingName, settingLevel]) => {
-                          return signedEvent.moderationTags.some(
-                              (tag) =>
-                                  tag.name === settingName &&
-                                  tag.level > settingLevel,
-                          );
-                      },
-                  )
-                : false;
-
-            if (!blocked && !failsModerationSettings) {
-                filteredResultEvents.push(signedEvent);
-            }
-        }
-
-        filteredResultEvents.sort((a, b) => {
-            const eventA = Models.Event.fromBuffer(a.event);
-            const eventB = Models.Event.fromBuffer(b.event);
-            return (
-                (eventB.unixMilliseconds?.toNumber() ?? 0) -
-                (eventA.unixMilliseconds?.toNumber() ?? 0)
-            );
-        });
-
-        return Models.ResultEventsAndRelatedEventsAndCursor.fromProto({
-            resultEvents: {
-                events: filteredResultEvents,
-=======
+
       // Todo: Strict mode
       const failsModerationSettings = moderationLevels
         ? Object.entries(moderationLevels).some(
@@ -86,7 +35,6 @@
               return signedEvent.moderationTags.some(
                 (tag) => tag.name === settingName && tag.level > settingLevel,
               );
->>>>>>> baf16172
             },
           )
         : false;
