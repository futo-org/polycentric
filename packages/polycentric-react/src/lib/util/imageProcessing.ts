import { ProcessHandle, Protocol } from '@polycentric/polycentric-core';
import Long from 'long';

export const avatarResolutions = { lg: 256, md: 128, sm: 32 };

export async function cropImageToWebp(
  image: Blob,
  x: number,
  y: number,
  width: number,
  height: number,
): Promise<Blob> {
  const canvas = document.createElement('canvas');
  const ctx = canvas.getContext('2d');

  return new Promise((resolve, reject) => {
    const img = new Image();
    img.src = URL.createObjectURL(image);

    img.onload = () => {
      canvas.width = width;
      canvas.height = height;

      if (ctx == null) {
        URL.revokeObjectURL(img.src);
        reject(new Error('Error loading context for canvas'));
        return;
      }

      ctx.drawImage(img, x, y, width, height, 0, 0, width, height);

      canvas.toBlob((blob) => {
        URL.revokeObjectURL(img.src);
        if (blob === null) {
          reject(new Error('Error converting canvas to blob'));
          return;
        }
        resolve(blob);
      }, 'image/webp');
    };

    img.onerror = function () {
      URL.revokeObjectURL(img.src);
      reject(new Error('Error loading image.'));
    };
  });
}

export async function resizeImageToWebp(
  image: Blob,
  quality = 0.7,
  maxResX = 1000,
  maxResY = 1000,
  upscale = false,
): Promise<[Blob, number, number]> {
  return new Promise((resolve, reject) => {
    const canvas = document.createElement('canvas');
    const ctx = canvas.getContext('2d');

    const img = new Image();

    img.onload = () => {
      // For a 3000x4000 image, this will return a 750x1000 image
      // For a 30x40 image without upscale, this will return a 30x40 image
      // For a 30x40 image with upscale, this will return a 750x1000 image
      let ratio;

      if (upscale) {
        ratio = Math.min(maxResX / img.width, maxResY / img.height);
      } else {
        ratio = Math.min(maxResX / img.width, maxResY / img.height, 1);
      }

      // 4998 * Math.min(1000 / 3999, 1000 / 4998) = 999.9999999999999
      // 5003 * Math.min(1000 / 3999, 1000 / 5003) = 1000.0000000000001
      // Due to floating point precision, we need to round the width and height to back to integers
      const newWidth = Math.round(img.width * ratio);
      const newHeight = Math.round(img.height * ratio);

      canvas.width = newWidth;
      canvas.height = newHeight;

      if (ctx == null) {
        URL.revokeObjectURL(img.src);
        reject(new Error('Error loading context for canvas'));
        return;
      }

      // Draw the image onto the canvas
      ctx.clearRect(0, 0, canvas.width, canvas.height);

      ctx.drawImage(img, 0, 0, canvas.width, canvas.height);

      // Convert the canvas content to WebP format
      canvas.toBlob(
        async (blob) => {
          URL.revokeObjectURL(img.src);
          if (blob === null) {
            reject(new Error('Error converting canvas to blob'));
            return;
          }
          resolve([blob, canvas.width, canvas.height]);
        },
        'image/webp',
        quality,
      );
    };

    img.onerror = function () {
      // Important: Revoke the object URL in case of error as well
      URL.revokeObjectURL(img.src);
      reject(new Error('Error loading image.'));
    };

    // Convert the Blob into an object URL and set as the img src
    img.src = URL.createObjectURL(image);
  });
}

export const convertBlobToUint8Array = async (
  blob: Blob,
): Promise<Uint8Array> => {
  const arrayBuffer = await blob.arrayBuffer();
  const uint8Array = new Uint8Array(arrayBuffer);
  return uint8Array;
};

export const publishImageBlob = async (
  image: Blob,
  handle: ProcessHandle.ProcessHandle,
  quality = 0.7,
  maxResX = 1000,
  maxResY = 1000,
  upscale = false,
): Promise<Protocol.ImageManifest> => {
  const [newBlob, width, height] = await resizeImageToWebp(
    image,
    quality,
    maxResX,
    maxResY,
    upscale,
  );
  const newUint8Array = await convertBlobToUint8Array(newBlob);

  const imageRanges = await handle.publishBlob(newUint8Array);

  const imageManifest: Protocol.ImageManifest = {
    mime: 'image/webp',
    width: Long.fromNumber(width),
    height: Long.fromNumber(height),
    byteCount: Long.fromNumber(newUint8Array.length),
    process: handle.process(),
    sections: imageRanges,
  };

  return imageManifest;
};

export const publishBlobToAvatar = async (
  blob: Blob,
  handle: ProcessHandle.ProcessHandle,
) => {
  const resolutions: Array<number> = [256, 128, 32];
  const quality = 0.7;
  const imageBundle: Protocol.ImageBundle = {
    imageManifests: [],
  };

  const imageManifests = [];
  for (const resolution of resolutions) {
    const manifest = await publishImageBlob(
      blob,
      handle,
      quality,
      resolution,
      resolution,
      true,
    );
    imageManifests.push(manifest);
  }

  imageBundle.imageManifests = imageManifests;

<<<<<<< HEAD
    const imageManifests = [];
    for (const resolution of resolutions) {
        const manifest = await publishImageBlob(
            blob,
            handle,
            quality,
            resolution,
            resolution,
            true,
        );
        imageManifests.push(manifest);
    }

    imageBundle.imageManifests = imageManifests;

    return await handle.setAvatar(imageBundle);
};

export const publishBlobToBackground = async (
    blob: Blob,
    handle: ProcessHandle.ProcessHandle,
) => {
    const imageBundle: Protocol.ImageBundle = {
        imageManifests: [],
    };

    const imageManifest = await publishImageBlob(blob, handle);

    imageBundle.imageManifests.push(imageManifest);

    return await handle.setBanner(imageBundle);
=======
  return await handle.setAvatar(imageBundle);
>>>>>>> d066b683
};<|MERGE_RESOLUTION|>--- conflicted
+++ resolved
@@ -181,39 +181,20 @@
 
   imageBundle.imageManifests = imageManifests;
 
-<<<<<<< HEAD
-    const imageManifests = [];
-    for (const resolution of resolutions) {
-        const manifest = await publishImageBlob(
-            blob,
-            handle,
-            quality,
-            resolution,
-            resolution,
-            true,
-        );
-        imageManifests.push(manifest);
-    }
-
-    imageBundle.imageManifests = imageManifests;
-
-    return await handle.setAvatar(imageBundle);
+  return await handle.setAvatar(imageBundle);
 };
 
 export const publishBlobToBackground = async (
-    blob: Blob,
-    handle: ProcessHandle.ProcessHandle,
+  blob: Blob,
+  handle: ProcessHandle.ProcessHandle,
 ) => {
-    const imageBundle: Protocol.ImageBundle = {
-        imageManifests: [],
-    };
-
-    const imageManifest = await publishImageBlob(blob, handle);
-
-    imageBundle.imageManifests.push(imageManifest);
-
-    return await handle.setBanner(imageBundle);
-=======
-  return await handle.setAvatar(imageBundle);
->>>>>>> d066b683
+  const imageBundle: Protocol.ImageBundle = {
+    imageManifests: [],
+  };
+
+  const imageManifest = await publishImageBlob(blob, handle);
+
+  imageBundle.imageManifests.push(imageManifest);
+
+  return await handle.setBanner(imageBundle);
 };