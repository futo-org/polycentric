import { TrashIcon } from '@heroicons/react/24/outline';
import React, {
    forwardRef,
    useLayoutEffect,
    useMemo,
    useRef,
    useState,
} from 'react';
import Zoom from 'react-medium-image-zoom';
import 'react-medium-image-zoom/dist/styles.css';
import { useIsMobile } from '../../../../hooks/styleHooks';
import { Profile } from '../../../../types/profile';
import { PopupComposeReplyFullscreen } from '../../../popup/PopupComposeReply';
import { ProfilePicture } from '../../../profile/ProfilePicture';
import { Link } from '../../../util/link';
import { Linkify } from '../../../util/linkify';
// Styling for image viewer
import { useTopicLink } from '../../../../hooks/utilHooks';
import './style.css';

const dateToAgoString = (date: Date | undefined) => {
    if (date == null) {
        return '';
    }

    const diff = Date.now() - date.getTime();
    const seconds = Math.floor(diff / 1000);
    const minutes = Math.floor(seconds / 60);
    const hours = Math.floor(minutes / 60);

    // If the date is in the future, return the time just HH:MM
    if (date.getTime() > Date.now()) {
        return date.toLocaleTimeString([], {
            hour: '2-digit',
            minute: '2-digit',
        });
    }

    if (hours > 24) {
        return date.toLocaleDateString();
    } else if (hours > 1) {
        return `${hours}h ago`;
    } else if (minutes > 1) {
        return `${minutes}m ago`;
    } else {
        return `${seconds}s ago`;
    }
};

export const PostActionButton = ({
    name,
    DefaultIcon,
    ClickedIcon,
    className = 'h-6 w-6 text-black',
    clickedIconClassName,
    onClick,
    count,
    clicked = false,
}: {
    name: string;
    DefaultIcon: React.FC<{ className?: string }>;
    ClickedIcon?: React.FC<{ className?: string }>;
    className?: string;
    clickedIconClassName?: string;
    onClick: () => void;
    count?: number;
    clicked?: boolean;
}) => {
    const Icon = (clicked ? ClickedIcon : DefaultIcon) ?? DefaultIcon;
    const displayClassName = clicked ? clickedIconClassName : className;
    return (
        <button
            onClick={(e) => {
                e.stopPropagation();
                onClick();
            }}
            className={'flex items-center space-x-1'}
        >
            <div className="" aria-label={name}>
                <Icon className={displayClassName} />
            </div>
            {count != null && (
                <span className="text-gray-500 text-sm">{count}</span>
            )}
        </button>
    );
};

const DownvoteButton = ({ className }: { className?: string }) => (
    <svg
        xmlns="http://www.w3.org/2000/svg"
        fill="none"
        viewBox="0 0 24 24"
        strokeWidth={1.5}
        stroke="currentColor"
        className={className}
    >
        <path
            strokeLinecap="round"
            strokeLinejoin="round"
            d="M19.5 13.5 12 21m0 0-7.5-7.5M12 21V3"
        />
    </svg>
);

const HeartIconOutline = ({ className }: { className?: string }) => (
    <svg
        xmlns="http://www.w3.org/2000/svg"
        viewBox="0 0 24 24"
        className={className}
        fill="none"
        strokeWidth={1.5}
        stroke="currentColor"
    >
        <path
            strokeLinecap="round"
            strokeLinejoin="round"
            d="M21 8.25c0-2.485-2.099-4.5-4.688-4.5-1.935 0-3.597 1.126-4.312 2.733-.715-1.607-2.377-2.733-4.313-2.733C5.1 3.75 3 5.765 3 8.25c0 7.22 9 12 9 12s9-4.78 9-12z"
        />
    </svg>
);

const HeartIconSolid = ({ className }: { className?: string }) => (
    <svg
        xmlns="http://www.w3.org/2000/svg"
        viewBox="0 0 24 24"
        fill="currentColor"
        className={className}
    >
        <path d="M11.645 20.91l-.007-.003-.022-.012a15.247 15.247 0 01-.383-.218 25.18 25.18 0 01-4.244-3.17C4.688 15.36 2.25 12.174 2.25 8.25 2.25 5.322 4.714 3 7.688 3A5.5 5.5 0 0112 5.052 5.5 5.5 0 0116.313 3c2.973 0 5.437 2.322 5.437 5.25 0 3.925-2.438 7.111-4.739 9.256a25.175 25.175 0 01-4.244 3.17 15.247 15.247 0 01-.383.219l-.022.012-.007.004-.003.001a.752.752 0 01-.704 0l-.003-.001z" />
    </svg>
);

const CommentIconOutline = ({ className }: { className?: string }) => (
    <svg
        xmlns="http://www.w3.org/2000/svg"
        fill="none"
        viewBox="0 0 24 24"
        strokeWidth={1.5}
        stroke="currentColor"
        className={className}
    >
        <path
            strokeLinecap="round"
            strokeLinejoin="round"
            d="M12 20.25c4.97 0 9-3.694 9-8.25s-4.03-8.25-9-8.25S3 7.444 3 12c0 2.104.859 4.023 2.273 5.48.432.447.74 1.04.586 1.641a4.483 4.483 0 01-.923 1.785A5.969 5.969 0 006 21c1.282 0 2.47-.402 3.445-1.087.81.22 1.668.337 2.555.337z"
        />
    </svg>
);

const ShareIcon = ({ className }: { className?: string }) => (
    <svg
        xmlns="http://www.w3.org/2000/svg"
        fill="none"
        viewBox="0 0 24 24"
        strokeWidth={1.5}
        stroke="currentColor"
        className={className}
    >
        <path
            strokeLinecap="round"
            strokeLinejoin="round"
            d="M9 8.25H7.5a2.25 2.25 0 00-2.25 2.25v9a2.25 2.25 0 002.25 2.25h9a2.25 2.25 0 002.25-2.25v-9a2.25 2.25 0 00-2.25-2.25H15m0-3l-3-3m0 0l-3 3m3-3V15"
        />
    </svg>
);

export const LikeButton = ({
    onClick,
    count,
    clicked = false,
}: {
    onClick: () => void;
    count?: number;
    className?: string;
    clicked: boolean;
}) => {
    return (
        <PostActionButton
            name="Like"
            DefaultIcon={HeartIconOutline}
            ClickedIcon={HeartIconSolid}
            clickedIconClassName="w-6 h-6 text-rose-700"
            onClick={onClick}
            count={count}
            clicked={clicked}
        />
    );
};

export const DislikeButton = ({
    onClick,
    count,
    clicked = false,
}: {
    onClick: () => void;
    count?: number;
    className?: string;
    clicked: boolean;
}) => {
    return (
        <PostActionButton
            name="Dislike"
            DefaultIcon={DownvoteButton}
            className="h-5 w-5 m-0.5 text-black"
            clickedIconClassName="h-6 w-6 stroke-2"
            onClick={onClick}
            count={count}
            clicked={clicked}
        />
    );
};

const CommentButton = ({
    onClick,
    count,
}: {
    onClick: () => void;
    count?: number;
}) => {
    return (
        <PostActionButton
            name="Comment"
            DefaultIcon={CommentIconOutline}
            onClick={onClick}
            count={count}
        />
    );
};

const SharePostButton = ({ onClick }: { onClick: () => void }) => {
    return (
        <PostActionButton
            name="Share"
            DefaultIcon={ShareIcon}
            onClick={onClick}
        />
    );
};

export interface PurePostProps {
    main?: {
        content: string;
        author: Profile;
        publishedAt?: Date;
        topic?: string;
        image?: string;
        // URLs aren't synchronous because we need to get the list of servers
        url?: string;
        replyingToName?: string;
        replyingToURL?: string;
    };
    sub?: {
        content: string;
        author: Profile;
        publishedAt?: Date;
        topic: string;
        image?: string;
        ContentLink?: string;
        url?: string;
    };
    stats?: {
        likes?: number;
        dislikes?: number;
        opinion: 'liked' | 'disliked' | 'neutral';
        comments?: number;
    };
    actions?: {
        like: () => void;
        dislike: () => void;
        neutralopinion: () => void;
        repost: () => void;
        comment: (content: string, upload?: File) => Promise<boolean>;
        delete?: () => void;
    };
    doesLink?: boolean;
    autoExpand?: boolean;
}

const PostLinkContainer = ({
    children,
    doesLink,
    url,
}: {
    children: React.ReactNode;
    doesLink?: boolean;
    url?: string;
}) => {
    const linkRef = useRef<HTMLAnchorElement>(null);

    return (
        <>
            <div
                onClick={() => {
                    if (doesLink) {
                        linkRef.current?.click();
                    }
                }}
            >
                {children}
            </div>
            <Link
                routerLink={url}
                routerDirection="forward"
                className="hidden"
                ref={linkRef}
            />
        </>
    );
};

const basicURLRegex = /^(https?:\/\/)?(www\.)?/;

export const PurePost = forwardRef<HTMLDivElement, PurePostProps>(
    (
        {
            main,
            sub,
            stats,
            actions,
            doesLink = true,
            autoExpand = false,
        }: PurePostProps,
        infiniteScrollRef,
    ) => {
        const mainRef = useRef<HTMLDivElement>(null);
        const subContentRef = useRef<HTMLDivElement>(null);
        const [contentCropped, setContentCropped] = useState(false);
        const [expanded, setExpanded] = useState(autoExpand);
        const [subcontentCropped, setsubcontentCropped] = useState(false);
        const [commentPanelOpen, setCommentPanelOpen] = useState(false);
        const [mainHover, setMainHover] = useState(false);
        const [subHover, setSubHover] = useState(false);

        const isMobile = useIsMobile();
        const displayTopic = useMemo(() => {
            if (main?.topic && isMobile) {
                return main.topic.replace(basicURLRegex, '');
            } else {
                return main?.topic;
            }
        }, [main?.topic, isMobile]);

        const hoverStylePost = doesLink && mainHover && !subHover;

        useLayoutEffect(() => {
            if (
                mainRef.current != null &&
                expanded === false &&
                autoExpand === false
            ) {
                setContentCropped(
                    mainRef.current.clientHeight < mainRef.current.scrollHeight,
                );
            }
        }, [main, expanded, autoExpand]);

        useLayoutEffect(() => {
            if (subContentRef.current != null) {
                setsubcontentCropped(
                    subContentRef.current.clientHeight <
                        subContentRef.current.scrollHeight,
                );
            }
        }, [sub]);

        const topicLink = useTopicLink(main?.topic);

        return (
            <div ref={infiniteScrollRef}>
                {main == null ? (
                    <div className="p-14 border-b border-gray-100 bg-white">
                        <div className="w-full animate-pulse border border-blue-100 rounded-2xl h-5"></div>
                    </div>
                ) : (
                    <PostLinkContainer doesLink={doesLink} url={main.url}>
                        <article
                            className={`px-3 pt-5 pb-3 lg:px-10 lg:pt-10 lg:pb-8 border-b border-gray-100  inline-block w-full ${
                                doesLink
                                    ? ' transition-colors duration-200 ease-in-out group'
                                    : ''
                            } ${
                                doesLink && hoverStylePost ? 'bg-gray-50' : ''
                            } ${hoverStylePost ? 'bg-gray-50' : 'bg-white'}`}
                            onMouseEnter={() => {
                                setMainHover(true);
                            }}
                            onMouseLeave={() => setMainHover(false)}
                        >
                            <div className="grid grid-cols-[fit-content(100%)_1fr] relative">
                                {/* Left column */}
                                <div className="mr-3 lg:mr-4 flex-shrink-0 flex flex-col ">
                                    {/* Stop pfp link propagation to post link */}
                                    <div onClick={(e) => e.stopPropagation()}>
                                        <Link
                                            routerLink={main.author.URL}
                                            routerDirection="forward"
                                        >
                                            <ProfilePicture
                                                src={main.author.avatarURL}
                                                className="h-16 w-16 md:h-20 md:w-20"
                                            />
                                        </Link>
                                    </div>
                                    {(!isMobile ||
                                        (isMobile &&
                                            contentCropped &&
                                            expanded)) && (
                                        <div
                                            className={`flex-col space-y-5 md:space-y-2 ${
                                                expanded ? 'sticky top-1/2' : ''
                                            }  ${
                                                // sub == null ? 'pt-5' : ''
                                                'pt-5'
                                            }`}
                                        >
                                            <LikeButton
                                                onClick={() =>
                                                    stats?.opinion === 'liked'
                                                        ? actions?.neutralopinion()
                                                        : actions?.like()
                                                }
                                                count={
                                                    isMobile
                                                        ? undefined
                                                        : stats?.likes
                                                }
                                                clicked={
                                                    stats?.opinion ===
                                                        'liked' ?? false
                                                }
                                            />
                                            <DislikeButton
                                                onClick={() =>
                                                    stats?.opinion ===
                                                    'disliked'
                                                        ? actions?.neutralopinion()
                                                        : actions?.dislike()
                                                }
                                                count={
                                                    isMobile
                                                        ? undefined
                                                        : stats?.dislikes
                                                }
                                                clicked={
                                                    stats?.opinion ===
                                                        'disliked' ?? false
                                                }
                                            />
                                            {isMobile === false && (
                                                <>
                                                    <CommentButton
                                                        onClick={() => {
                                                            setCommentPanelOpen(
                                                                true,
                                                            );
                                                        }}
                                                        count={
                                                            isMobile
                                                                ? undefined
                                                                : stats?.comments
                                                        }
                                                    />
                                                </>
                                            )}
                                        </div>
                                    )}
                                </div>
                                {/* Right column */}
                                <div className="flex-grow w-full min-w-0 lg:max-w-[600px]">
                                    <div className="flex w-full justify-between">
                                        <div
                                            className="w-full"
                                            onClick={(e) => e.stopPropagation()}
                                        >
                                            <div className="flex w-full justify-between space-x-3 items-center">
                                                <Link
                                                    routerLink={
                                                        // On mobile, don't allow this to be a link so the topic is easier to click
                                                        isMobile
                                                            ? undefined
                                                            : main.author.URL
                                                    }
                                                    className="text-inherit flex-shrink min-w-0"
                                                >
                                                    <div className="flex items-center gap-2">
                                                        <address className="font-bold text-base author not-italic hover:underline h-[1.5rem] w-full overflow-hidden overflow-ellipsis text-black">
                                                            {main.author.name}
                                                        </address>
                                                        <span className="text-sm text-gray-500 font-mono">
<<<<<<< HEAD
                                                            {main.author.pubkey?.slice(
                                                                -6,
                                                            )}
=======
                                                            {main.author.pubkey}
>>>>>>> c7d223a4
                                                        </span>
                                                    </div>
                                                </Link>
                                                <time className="text-right sm:text-right font-light text-gray-400 sm:text-sm flex-grow min-w-max">
                                                    {dateToAgoString(
                                                        main.publishedAt,
                                                    )}
                                                </time>
                                                {
                                                    // Only show the delete button if the post is deletable
                                                    actions?.delete && (
                                                        <button
                                                            onClick={() => {
                                                                actions.delete?.();
                                                            }}
                                                        >
                                                            <TrashIcon className="w-4 h-4 text-gray-400" />
                                                        </button>
                                                    )
                                                }
                                            </div>
                                            <div className="h-[1.5rem] w-4/5 min-w-0 text-gray-300 whitespace-nowrap">
                                                {main.replyingToName ? (
                                                    <Link
                                                        routerLink={
                                                            main.replyingToURL
                                                        }
                                                        className="text-black w-full block overflow-hidden text-ellipsis"
                                                    >
                                                        Replying to{' '}
                                                        <span className="text-gray-500">
                                                            {
                                                                main.replyingToName
                                                            }
                                                        </span>
                                                    </Link>
                                                ) : main.topic ? (
                                                    <Link
                                                        routerLink={topicLink}
                                                        className="text-gray-300 w-full block overflow-hidden text-ellipsis"
                                                    >
                                                        {displayTopic}
                                                    </Link>
                                                ) : undefined}
                                            </div>
                                        </div>
                                    </div>
                                    <div className="flex flex-col space-y-3">
                                        {/* Actual post content */}
                                        <Linkify
                                            as="main"
                                            className={
                                                'pt-4 leading-normal whitespace-pre-line text-lg text-gray-900 font-normal overflow-hidden text-pretty break-words' +
                                                (expanded
                                                    ? ''
                                                    : ' line-clamp-[7]') +
                                                (contentCropped && !expanded
                                                    ? ` line-clamp-[7] relative
                                                            after:top-0 after:left-0  after:w-full after:h-full 
                                                            after:bg-gradient-to-b after:from-80% after:from-transparent
                                                            after:absolute ${
                                                                hoverStylePost
                                                                    ? 'after:to-gray-50'
                                                                    : 'after:to-white'
                                                            }`
                                                    : '')
                                            }
                                            ref={mainRef}
                                            content={main.content}
                                            stopPropagation={true}
                                        />
                                        <div
                                            onClick={(e) => e.stopPropagation()}
                                            className="w-fit"
                                        >
                                            <Zoom classDialog="custom-post-img-zoom">
                                                <img
                                                    src={main.image}
                                                    className="rounded-2xl max-h-60 max-w-full w-auto hover:opacity-80 border"
                                                />
                                            </Zoom>
                                            {/* sub.post */}
                                            {sub && (
                                                <Link
                                                    className="border rounded-2xl w-full p-5 bg-white hover:bg-gray-50 overflow-clip flex flex-col space-y-3"
                                                    routerLink={sub.url}
                                                >
                                                    <div className="flex">
                                                        <ProfilePicture
                                                            src={
                                                                sub.author
                                                                    .avatarURL
                                                            }
                                                            className="h-5 w-5 lg:h-10 lg:w-10"
                                                        />
                                                        <div className="flex flex-col ml-2 w-full">
                                                            <div className="flex justify-between w-full">
                                                                <div className="font-bold text-black">
                                                                    {
                                                                        sub
                                                                            .author
                                                                            .name
                                                                    }
                                                                </div>
                                                                <div className="pr-3 lg:pr-0 font-light text-gray-500 text-sm">
                                                                    {dateToAgoString(
                                                                        sub.publishedAt,
                                                                    )}
                                                                </div>
                                                            </div>
                                                            <div className=" text-purple-400 leading-3 text-sm">
                                                                {sub.topic}
                                                            </div>
                                                        </div>
                                                    </div>
                                                    <Linkify
                                                        as="sub"
                                                        ref={subContentRef}
                                                        // Don't let the links within be clickable
                                                        className={`pointer-events-none line-clamp-[4] 
                                                                     ${
                                                                         subcontentCropped
                                                                             ? ` relative after:top-0 after:left-0  after:w-full after:h-full 
                                                                after:bg-gradient-to-b after:from-20% after:from-transparent after:to-white group-hover:after:to-slate-50
                                                                after:absolute`
                                                                             : ''
                                                                     }`}
                                                        content={sub.content}
                                                        stopPropagation={true}
                                                    />
                                                </Link>
                                            )}
                                        </div>
                                    </div>
                                </div>
                                {contentCropped && !expanded && (
                                    // Bot columns so it's centered
                                    <div className="col-span-2 flex w-full justify-center mt-4">
                                        <button
                                            onClick={(e) => {
                                                e.stopPropagation();
                                                setExpanded(true);
                                            }}
                                            className="bg-gray-200 rounded-full font-bold px-10 z-10 py-3 text-black"
                                            onMouseEnter={() =>
                                                setSubHover(true)
                                            }
                                            onMouseLeave={() =>
                                                setSubHover(false)
                                            }
                                        >
                                            Read more
                                        </button>
                                    </div>
                                )}
                                {/* Left column */}
                                <div className="col-start-2 lg:hidden flex justify-between pt-6">
                                    <CommentButton
                                        onClick={() => {
                                            setCommentPanelOpen(true);
                                        }}
                                        count={stats?.comments}
                                    />
                                    <DislikeButton
                                        onClick={() =>
                                            stats?.opinion === 'disliked'
                                                ? actions?.neutralopinion()
                                                : actions?.dislike()
                                        }
                                        count={stats?.dislikes}
                                        clicked={
                                            stats?.opinion === 'disliked' ??
                                            false
                                        }
                                    />
                                    <LikeButton
                                        onClick={() =>
                                            stats?.opinion === 'liked'
                                                ? actions?.neutralopinion()
                                                : actions?.like()
                                        }
                                        count={stats?.likes}
                                        clicked={
                                            stats?.opinion === 'liked' ?? false
                                        }
                                    />
                                    {navigator.share && (
                                        <SharePostButton
                                            onClick={() => {
                                                main.url &&
                                                    main.author.name &&
                                                    navigator.share({
                                                        title: `${
                                                            main.author.name
                                                        } posted on Polycentric: ${main.content.substring(
                                                            0,
                                                            20,
                                                        )}...`,
                                                        url: main.url,
                                                    });
                                            }}
                                        />
                                    )}
                                </div>
                            </div>
                            <div onClick={(e) => e.stopPropagation()}>
                                <PopupComposeReplyFullscreen
                                    open={commentPanelOpen}
                                    main={main}
                                    sub={sub}
                                    setOpen={(open) =>
                                        setCommentPanelOpen(open)
                                    }
                                    onComment={actions?.comment}
                                />
                                {/* {mainImageOpen && main.image && (
                                    <SingleImageViewer
                                        src={main.image}
                                        onClose={() => setMainImageOpen(false)}
                                    />
                                )} */}
                            </div>
                        </article>
                    </PostLinkContainer>
                )}
            </div>
        );
    },
);

PurePost.displayName = 'PurePost';<|MERGE_RESOLUTION|>--- conflicted
+++ resolved
@@ -488,13 +488,7 @@
                                                             {main.author.name}
                                                         </address>
                                                         <span className="text-sm text-gray-500 font-mono">
-<<<<<<< HEAD
-                                                            {main.author.pubkey?.slice(
-                                                                -6,
-                                                            )}
-=======
                                                             {main.author.pubkey}
->>>>>>> c7d223a4
                                                         </span>
                                                     </div>
                                                 </Link>
