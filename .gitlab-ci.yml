--- conflicted
+++ resolved
@@ -30,6 +30,44 @@
     - ${CI_PROJECT_DIR}/packages/harbor-web/node_modules/
   policy: pull
 
+.rust-cache-config: &rust-cache-config
+  key:
+    files:
+      - server/Cargo.toml
+      - forum_server/Cargo.toml
+      - polycentric-protocol/Cargo.toml
+      - proto/protocol.proto
+  paths:
+    - ${CI_PROJECT_DIR}/.sccache/
+    - ${CI_PROJECT_DIR}/.cargo/
+  policy: pull-push
+
+.forum-server-cache-config: &forum-server-cache-config
+  key:
+    files:
+      - forum_server/Cargo.toml
+  paths:
+    - ${CI_PROJECT_DIR}/forum_server/.sqlx/
+  policy: pull-push
+
+.rust-cache-build-config: &rust-cache-build-config
+  key: ${CI_COMMIT_REF_SLUG}
+  paths:
+    - ${CI_PROJECT_DIR}/server/target
+    - ${CI_PROJECT_DIR}/polycentric-protocol/target
+    - ${CI_PROJECT_DIR}/forum_server/target
+  policy: pull-push
+
+.rust-cache-config-server: &rust-cache-config-server
+  key:
+    files:
+      - server/Cargo.toml
+      - proto/protocol.proto
+  paths:
+    - ${CI_PROJECT_DIR}/.sccache/
+    - ${CI_PROJECT_DIR}/.cargo/
+  policy: pull-push
+
 .rust-cache-config-protocol: &rust-cache-config-protocol
   key:
     files:
@@ -40,28 +78,6 @@
     - ${CI_PROJECT_DIR}/.cargo/
   policy: pull-push
 
-.rust-cache-config-server: &rust-cache-config-server
-  key:
-    files:
-      - server/Cargo.toml
-      - proto/protocol.proto
-  paths:
-    - ${CI_PROJECT_DIR}/.sccache/
-    - ${CI_PROJECT_DIR}/.cargo/
-  policy: pull-push
-
-<<<<<<< HEAD
-.forum-server-cache-config: &forum-server-cache-config
-  key:
-    files:
-      - forum_server/Cargo.toml
-  paths:
-    - ${CI_PROJECT_DIR}/forum_server/.sqlx/
-  policy: pull-push
-
-.rust-cache-build-config: &rust-cache-build-config
-  key: ${CI_COMMIT_REF_SLUG}
-=======
 .rust-cache-build-protocol: &rust-cache-build-protocol
   key:
     files:
@@ -76,11 +92,8 @@
     files:
       - server/Cargo.toml
       - proto/protocol.proto
->>>>>>> b608105b
   paths:
     - ${CI_PROJECT_DIR}/server/target
-    - ${CI_PROJECT_DIR}/polycentric-protocol/target
-    - ${CI_PROJECT_DIR}/forum_server/target
   policy: pull-push
 
 stages:
@@ -156,7 +169,7 @@
 build-protocol: 
   stage: build
   cache: 
-    - <<: *rust-cache-config-protocol
+    - <<: *rust-cache-config
     - <<: *rust-cache-build-protocol
   script:
     - ./version.sh
@@ -335,7 +348,7 @@
 lint-protocol: 
   stage: lint
   cache: 
-    - <<: *rust-cache-config-protocol
+    - <<: *rust-cache-config
     - <<: *rust-cache-build-protocol
   script: 
     - ./version.sh
