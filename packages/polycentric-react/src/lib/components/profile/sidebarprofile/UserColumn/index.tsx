import { Models, Protocol } from '@polycentric/polycentric-core';
import { useCallback, useMemo, useState } from 'react';
import { useAvatar, useBackground } from '../../../../hooks/imageHooks';
import { useProcessHandleManager } from '../../../../hooks/processHandleManagerHooks';
import {
  useClaims,
  useDescriptionCRDTQuery,
  useQueryIfAdded,
  useUsernameCRDTQuery,
} from '../../../../hooks/queryHooks';
import {
    publishBlobToAvatar,
    publishBlobToBackground,
} from '../../../../util/imageProcessing';
import { PureSidebarProfile } from '../PureSidebarProfile';

export const UserColumn = ({
  system,
}: {
  system: Models.PublicKey.PublicKey;
}) => {
<<<<<<< HEAD
    const name = useUsernameCRDTQuery(system);
    const description = useDescriptionCRDTQuery(system);
    const avatarURL = useAvatar(system);
    const backgroundURL = useBackground(system);

    const claims = useClaims(system);

    const { processHandle } = useProcessHandleManager();

    const [localFollowing, setLocalFollowing] = useState<boolean | undefined>();
    const [localBlocked, setLocalBlocked] = useState<boolean | undefined>();

    const encodedSystem = useMemo(
        () => Protocol.PublicKey.encode(system).finish(),
        [system],
    );

    const remotelyFollowing = useQueryIfAdded(
        Models.ContentType.ContentTypeFollow,
        processHandle.system(),
        encodedSystem,
    );

    const remotelyBlocked = useQueryIfAdded(
        Models.ContentType.ContentTypeBlock,
        processHandle.system(),
        encodedSystem,
    );

    const follow = useCallback(() => {
        processHandle.follow(system).then(() => setLocalFollowing(true));
    }, [processHandle, system]);

    const unfollow = useCallback(() => {
        processHandle.unfollow(system).then(() => setLocalFollowing(false));
    }, [processHandle, system]);

    const block = useCallback(() => {
        processHandle.block(system).then(() => setLocalBlocked(true));
    }, [processHandle, system]);

    const unblock = useCallback(() => {
        processHandle.unblock(system).then(() => setLocalBlocked(false));
    }, [processHandle, system]);

    const isMyProfile = useMemo(
        () => Models.PublicKey.equal(system, processHandle.system()),
        [system, processHandle],
    );

    const followers = 0;
    const following = 0;

    const iAmFollowing = useMemo(
        () => (localFollowing ? localFollowing : remotelyFollowing),
        [localFollowing, remotelyFollowing],
    );

    const iBlocked = useMemo(
        () => (localBlocked ? localBlocked : remotelyBlocked),
        [localBlocked, remotelyBlocked],
    );

    const editProfileActions = useMemo(() => {
        return {
            changeUsername: (name: string) => processHandle.setUsername(name),
            changeDescription: (description: string) =>
                processHandle.setDescription(description),
            changeAvatar: async (blob: Blob) =>
                publishBlobToAvatar(blob, processHandle),
            changeBackground: async (blob: Blob) =>
                publishBlobToBackground(blob, processHandle),
        };
    }, [processHandle]);

    const profile = useMemo(() => {
        return {
            name,
            description,
            avatarURL,
            backgroundURL,
            isMyProfile,
            iAmFollowing: iAmFollowing,
            iBlocked: iBlocked,
            followerCount: followers,
            followingCount: following,
            system,
        };
    }, [
        name,
        description,
        avatarURL,
        backgroundURL,
        isMyProfile,
        iAmFollowing,
        iBlocked,
        followers,
        following,
        system,
    ]);

    return (
        <PureSidebarProfile
            profile={profile}
            editProfileActions={editProfileActions}
            follow={follow}
            unfollow={unfollow}
            block={block}
            unblock={unblock}
            claims={claims}
        />
    );
=======
  const name = useUsernameCRDTQuery(system);
  const description = useDescriptionCRDTQuery(system);
  const avatarURL = useAvatar(system);

  const claims = useClaims(system);

  const { processHandle } = useProcessHandleManager();

  const [localFollowing, setLocalFollowing] = useState<boolean | undefined>();
  const [localBlocked, setLocalBlocked] = useState<boolean | undefined>();

  const encodedSystem = useMemo(
    () => Protocol.PublicKey.encode(system).finish(),
    [system],
  );

  const remotelyFollowing = useQueryIfAdded(
    Models.ContentType.ContentTypeFollow,
    processHandle.system(),
    encodedSystem,
  );

  const remotelyBlocked = useQueryIfAdded(
    Models.ContentType.ContentTypeBlock,
    processHandle.system(),
    encodedSystem,
  );

  const follow = useCallback(() => {
    processHandle.follow(system).then(() => setLocalFollowing(true));
  }, [processHandle, system]);

  const unfollow = useCallback(() => {
    processHandle.unfollow(system).then(() => setLocalFollowing(false));
  }, [processHandle, system]);

  const block = useCallback(() => {
    processHandle.block(system).then(() => setLocalBlocked(true));
  }, [processHandle, system]);

  const unblock = useCallback(() => {
    processHandle.unblock(system).then(() => setLocalBlocked(false));
  }, [processHandle, system]);

  const isMyProfile = useMemo(
    () => Models.PublicKey.equal(system, processHandle.system()),
    [system, processHandle],
  );

  const followers = 0;
  const following = 0;

  const iAmFollowing = useMemo(
    () => (localFollowing ? localFollowing : remotelyFollowing),
    [localFollowing, remotelyFollowing],
  );

  const iBlocked = useMemo(
    () => (localBlocked ? localBlocked : remotelyBlocked),
    [localBlocked, remotelyBlocked],
  );

  const editProfileActions = useMemo(() => {
    return {
      changeUsername: (name: string) => processHandle.setUsername(name),
      changeDescription: (description: string) =>
        processHandle.setDescription(description),
      changeAvatar: async (blob: Blob) =>
        publishBlobToAvatar(blob, processHandle),
    };
  }, [processHandle]);

  const profile = useMemo(() => {
    return {
      name,
      description,
      avatarURL,
      isMyProfile,
      iAmFollowing: iAmFollowing,
      iBlocked: iBlocked,
      followerCount: followers,
      followingCount: following,
      system,
    };
  }, [
    name,
    description,
    avatarURL,
    isMyProfile,
    iAmFollowing,
    iBlocked,
    followers,
    following,
    system,
  ]);

  return (
    <PureSidebarProfile
      profile={profile}
      editProfileActions={editProfileActions}
      follow={follow}
      unfollow={unfollow}
      block={block}
      unblock={unblock}
      claims={claims}
    />
  );
>>>>>>> d066b683
};<|MERGE_RESOLUTION|>--- conflicted
+++ resolved
@@ -9,8 +9,8 @@
   useUsernameCRDTQuery,
 } from '../../../../hooks/queryHooks';
 import {
-    publishBlobToAvatar,
-    publishBlobToBackground,
+  publishBlobToAvatar,
+  publishBlobToBackground,
 } from '../../../../util/imageProcessing';
 import { PureSidebarProfile } from '../PureSidebarProfile';
 
@@ -19,123 +19,10 @@
 }: {
   system: Models.PublicKey.PublicKey;
 }) => {
-<<<<<<< HEAD
-    const name = useUsernameCRDTQuery(system);
-    const description = useDescriptionCRDTQuery(system);
-    const avatarURL = useAvatar(system);
-    const backgroundURL = useBackground(system);
-
-    const claims = useClaims(system);
-
-    const { processHandle } = useProcessHandleManager();
-
-    const [localFollowing, setLocalFollowing] = useState<boolean | undefined>();
-    const [localBlocked, setLocalBlocked] = useState<boolean | undefined>();
-
-    const encodedSystem = useMemo(
-        () => Protocol.PublicKey.encode(system).finish(),
-        [system],
-    );
-
-    const remotelyFollowing = useQueryIfAdded(
-        Models.ContentType.ContentTypeFollow,
-        processHandle.system(),
-        encodedSystem,
-    );
-
-    const remotelyBlocked = useQueryIfAdded(
-        Models.ContentType.ContentTypeBlock,
-        processHandle.system(),
-        encodedSystem,
-    );
-
-    const follow = useCallback(() => {
-        processHandle.follow(system).then(() => setLocalFollowing(true));
-    }, [processHandle, system]);
-
-    const unfollow = useCallback(() => {
-        processHandle.unfollow(system).then(() => setLocalFollowing(false));
-    }, [processHandle, system]);
-
-    const block = useCallback(() => {
-        processHandle.block(system).then(() => setLocalBlocked(true));
-    }, [processHandle, system]);
-
-    const unblock = useCallback(() => {
-        processHandle.unblock(system).then(() => setLocalBlocked(false));
-    }, [processHandle, system]);
-
-    const isMyProfile = useMemo(
-        () => Models.PublicKey.equal(system, processHandle.system()),
-        [system, processHandle],
-    );
-
-    const followers = 0;
-    const following = 0;
-
-    const iAmFollowing = useMemo(
-        () => (localFollowing ? localFollowing : remotelyFollowing),
-        [localFollowing, remotelyFollowing],
-    );
-
-    const iBlocked = useMemo(
-        () => (localBlocked ? localBlocked : remotelyBlocked),
-        [localBlocked, remotelyBlocked],
-    );
-
-    const editProfileActions = useMemo(() => {
-        return {
-            changeUsername: (name: string) => processHandle.setUsername(name),
-            changeDescription: (description: string) =>
-                processHandle.setDescription(description),
-            changeAvatar: async (blob: Blob) =>
-                publishBlobToAvatar(blob, processHandle),
-            changeBackground: async (blob: Blob) =>
-                publishBlobToBackground(blob, processHandle),
-        };
-    }, [processHandle]);
-
-    const profile = useMemo(() => {
-        return {
-            name,
-            description,
-            avatarURL,
-            backgroundURL,
-            isMyProfile,
-            iAmFollowing: iAmFollowing,
-            iBlocked: iBlocked,
-            followerCount: followers,
-            followingCount: following,
-            system,
-        };
-    }, [
-        name,
-        description,
-        avatarURL,
-        backgroundURL,
-        isMyProfile,
-        iAmFollowing,
-        iBlocked,
-        followers,
-        following,
-        system,
-    ]);
-
-    return (
-        <PureSidebarProfile
-            profile={profile}
-            editProfileActions={editProfileActions}
-            follow={follow}
-            unfollow={unfollow}
-            block={block}
-            unblock={unblock}
-            claims={claims}
-        />
-    );
-=======
   const name = useUsernameCRDTQuery(system);
   const description = useDescriptionCRDTQuery(system);
   const avatarURL = useAvatar(system);
+  const backgroundURL = useBackground(system);
 
   const claims = useClaims(system);
 
@@ -202,6 +89,8 @@
         processHandle.setDescription(description),
       changeAvatar: async (blob: Blob) =>
         publishBlobToAvatar(blob, processHandle),
+      changeBackground: async (blob: Blob) =>
+        publishBlobToBackground(blob, processHandle),
     };
   }, [processHandle]);
 
@@ -210,6 +99,7 @@
       name,
       description,
       avatarURL,
+      backgroundURL,
       isMyProfile,
       iAmFollowing: iAmFollowing,
       iBlocked: iBlocked,
@@ -221,6 +111,7 @@
     name,
     description,
     avatarURL,
+    backgroundURL,
     isMyProfile,
     iAmFollowing,
     iBlocked,
@@ -240,5 +131,4 @@
       claims={claims}
     />
   );
->>>>>>> d066b683
 };