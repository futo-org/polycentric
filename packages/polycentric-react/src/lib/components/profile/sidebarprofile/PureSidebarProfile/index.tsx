import { Models, Protocol } from '@polycentric/polycentric-core';
import Long from 'long';
import { useState } from 'react';
import ReactMarkdown from 'react-markdown';
import { BlockedList } from '../../BlockedList';
import { ClaimGrid } from '../../ClaimGrid';
import { FollowingList } from '../../FollowingList';
import { ProfilePicture } from '../../ProfilePicture';
import {
  EditProfileActions,
  PureEditProfile,
} from '../../edit/PureEditProfile';

export interface PureSidebarProfileData {
<<<<<<< HEAD
    name?: string;
    avatarURL?: string;
    backgroundURL?: string;
    description?: string;
    followerCount?: number;
    followingCount?: number;
    isMyProfile: boolean;
    iAmFollowing?: boolean;
    iBlocked?: boolean;
    system: Models.PublicKey.PublicKey;
=======
  name?: string;
  avatarURL?: string;
  description?: string;
  followerCount?: number;
  followingCount?: number;
  isMyProfile: boolean;
  iAmFollowing?: boolean;
  iBlocked?: boolean;
  system: Models.PublicKey.PublicKey;
>>>>>>> d066b683
}

export const PureSidebarProfile = ({
  profile,
  follow,
  unfollow,
  block,
  unblock,
  editProfileActions,
  claims,
}: {
  profile: PureSidebarProfileData;
  follow: () => void;
  unfollow: () => void;
  block: () => void;
  unblock: () => void;
  editProfileActions: EditProfileActions;
  claims: {
    value: Protocol.Claim;
    pointer: Protocol.Reference;
    process: Models.Process.Process;
    logicalClock: Long;
  }[];
}) => {
<<<<<<< HEAD
    const [editProfileOpen, setEditProfileOpen] = useState(false);
    const [followingPanelOpen, setFollowingPanelOpen] = useState(false);
    const [blockedPanelOpen, setBlockedPanelOpen] = useState(false);
    return (
        <div className="w-full h-full">
            <PureEditProfile
                open={editProfileOpen}
                setOpen={setEditProfileOpen}
                profile={profile}
                actions={editProfileActions}
            />
            <FollowingList
                system={profile.system}
                open={followingPanelOpen}
                setOpen={setFollowingPanelOpen}
            />
            <BlockedList
                system={profile.system}
                open={blockedPanelOpen}
                setOpen={setBlockedPanelOpen}
            />
            <div
                className="relative w-full bg-gray-50 mb-4"
                style={{
                    backgroundImage: profile.backgroundURL
                        ? `url(${profile.backgroundURL})`
                        : 'none',
                    backgroundSize: 'cover',
                    backgroundPosition: 'center',
                    minHeight: '200px',
                }}
            >
                <div className="absolute inset-0 bg-black/10" />

                <div className="relative z-10 flex flex-col items-center justify-center space-y-3 py-8">
                    <ProfilePicture
                        className="h-24 w-24"
                        src={profile.avatarURL}
                    />
                    <div className="flex flex-col items-center">
                        <div className="text-2xl font-medium px-8 break-words max-w-full text-center">
                            {profile.name}
                        </div>
                        <div className="text-sm text-gray-500 font-mono text-center">
                            {Models.PublicKey.toString(profile.system).slice(
                                0,
                                10,
                            )}
                        </div>
                    </div>
                </div>
            </div>

            <div className="flex flex-col items-center space-y-3 px-4">
                <div className="grid grid-cols-2 gap-4 text-center">
                    {profile.isMyProfile == false ? (
                        <>
                            <button
                                onClick={
                                    profile.iAmFollowing ? unfollow : follow
                                }
                                className="bg-blue-500 text-white px-4 py-2 rounded-full"
                            >
                                {profile.iAmFollowing ? 'Unfollow' : 'Follow'}
                            </button>
                            <button
                                onClick={profile.iBlocked ? unblock : block}
                                className="bg-blue-500 text-white px-4 py-2 rounded-full"
                            >
                                {profile.iBlocked ? 'Unblock' : 'Block'}
                            </button>
                        </>
                    ) : (
                        <button
                            className="border font-medium  px-4 py-2 rounded-full col-span-2"
                            onClick={() => setEditProfileOpen(true)}
                        >
                            Edit profile
                        </button>
                    )}
                    <div className="">
                        <button
                            onClick={() => setFollowingPanelOpen(true)}
                            className="text-gray-400"
                        >
                            See Following
                        </button>
                    </div>
                    <div className="">
                        <button
                            onClick={() => setBlockedPanelOpen(true)}
                            className="text-gray-400"
                        >
                            See Blocked
                        </button>
                    </div>
                </div>
                <div className="text-gray-500 text-pretty px-8 break-words max-w-full prose prose-sm dark:prose-invert">
                    <ReactMarkdown>{profile.description || ''}</ReactMarkdown>
                </div>
                <ClaimGrid
                    claims={claims}
                    system={profile.system}
                    isMyProfile={profile.isMyProfile}
                />
            </div>
=======
  const [editProfileOpen, setEditProfileOpen] = useState(false);
  const [followingPanelOpen, setFollowingPanelOpen] = useState(false);
  const [blockedPanelOpen, setBlockedPanelOpen] = useState(false);
  return (
    <div className="w-full h-full">
      <PureEditProfile
        open={editProfileOpen}
        setOpen={setEditProfileOpen}
        profile={profile}
        actions={editProfileActions}
      />
      <FollowingList
        system={profile.system}
        open={followingPanelOpen}
        setOpen={setFollowingPanelOpen}
      />
      <BlockedList
        system={profile.system}
        open={blockedPanelOpen}
        setOpen={setBlockedPanelOpen}
      />
      <div className="flex flex-col items-center justify-center space-y-3">
        <ProfilePicture className="h-24 w-24" src={profile.avatarURL} />
        <div className="flex flex-col items-center">
          <div className="text-2xl font-medium px-8 break-words max-w-full text-center">
            {profile.name}
          </div>
          <div className="text-sm text-gray-500 font-mono text-center">
            {Models.PublicKey.toString(profile.system).slice(0, 10)}
          </div>
>>>>>>> d066b683
        </div>
        <div className="grid grid-cols-2 gap-4 text-center">
          {profile.isMyProfile == false ? (
            <>
              <button
                onClick={profile.iAmFollowing ? unfollow : follow}
                className="bg-blue-500 text-white px-4 py-2 rounded-full"
              >
                {profile.iAmFollowing ? 'Unfollow' : 'Follow'}
              </button>
              <button
                onClick={profile.iBlocked ? unblock : block}
                className="bg-blue-500 text-white px-4 py-2 rounded-full"
              >
                {profile.iBlocked ? 'Unblock' : 'Block'}
              </button>
            </>
          ) : (
            <button
              className="border font-medium  px-4 py-2 rounded-full col-span-2"
              onClick={() => setEditProfileOpen(true)}
            >
              Edit profile
            </button>
          )}
          <div className="">
            <button
              onClick={() => setFollowingPanelOpen(true)}
              className="text-gray-400"
            >
              See Following
            </button>
          </div>
          <div className="">
            <button
              onClick={() => setBlockedPanelOpen(true)}
              className="text-gray-400"
            >
              See Blocked
            </button>
          </div>
        </div>
        <div className="text-gray-500 text-pretty px-8 break-words max-w-full prose prose-sm dark:prose-invert">
          <ReactMarkdown>{profile.description || ''}</ReactMarkdown>
        </div>
        <ClaimGrid
          claims={claims}
          system={profile.system}
          isMyProfile={profile.isMyProfile}
        />
      </div>
    </div>
  );
};<|MERGE_RESOLUTION|>--- conflicted
+++ resolved
@@ -12,20 +12,9 @@
 } from '../../edit/PureEditProfile';
 
 export interface PureSidebarProfileData {
-<<<<<<< HEAD
-    name?: string;
-    avatarURL?: string;
-    backgroundURL?: string;
-    description?: string;
-    followerCount?: number;
-    followingCount?: number;
-    isMyProfile: boolean;
-    iAmFollowing?: boolean;
-    iBlocked?: boolean;
-    system: Models.PublicKey.PublicKey;
-=======
   name?: string;
   avatarURL?: string;
+  backgroundURL?: string;
   description?: string;
   followerCount?: number;
   followingCount?: number;
@@ -33,7 +22,6 @@
   iAmFollowing?: boolean;
   iBlocked?: boolean;
   system: Models.PublicKey.PublicKey;
->>>>>>> d066b683
 }
 
 export const PureSidebarProfile = ({
@@ -58,114 +46,6 @@
     logicalClock: Long;
   }[];
 }) => {
-<<<<<<< HEAD
-    const [editProfileOpen, setEditProfileOpen] = useState(false);
-    const [followingPanelOpen, setFollowingPanelOpen] = useState(false);
-    const [blockedPanelOpen, setBlockedPanelOpen] = useState(false);
-    return (
-        <div className="w-full h-full">
-            <PureEditProfile
-                open={editProfileOpen}
-                setOpen={setEditProfileOpen}
-                profile={profile}
-                actions={editProfileActions}
-            />
-            <FollowingList
-                system={profile.system}
-                open={followingPanelOpen}
-                setOpen={setFollowingPanelOpen}
-            />
-            <BlockedList
-                system={profile.system}
-                open={blockedPanelOpen}
-                setOpen={setBlockedPanelOpen}
-            />
-            <div
-                className="relative w-full bg-gray-50 mb-4"
-                style={{
-                    backgroundImage: profile.backgroundURL
-                        ? `url(${profile.backgroundURL})`
-                        : 'none',
-                    backgroundSize: 'cover',
-                    backgroundPosition: 'center',
-                    minHeight: '200px',
-                }}
-            >
-                <div className="absolute inset-0 bg-black/10" />
-
-                <div className="relative z-10 flex flex-col items-center justify-center space-y-3 py-8">
-                    <ProfilePicture
-                        className="h-24 w-24"
-                        src={profile.avatarURL}
-                    />
-                    <div className="flex flex-col items-center">
-                        <div className="text-2xl font-medium px-8 break-words max-w-full text-center">
-                            {profile.name}
-                        </div>
-                        <div className="text-sm text-gray-500 font-mono text-center">
-                            {Models.PublicKey.toString(profile.system).slice(
-                                0,
-                                10,
-                            )}
-                        </div>
-                    </div>
-                </div>
-            </div>
-
-            <div className="flex flex-col items-center space-y-3 px-4">
-                <div className="grid grid-cols-2 gap-4 text-center">
-                    {profile.isMyProfile == false ? (
-                        <>
-                            <button
-                                onClick={
-                                    profile.iAmFollowing ? unfollow : follow
-                                }
-                                className="bg-blue-500 text-white px-4 py-2 rounded-full"
-                            >
-                                {profile.iAmFollowing ? 'Unfollow' : 'Follow'}
-                            </button>
-                            <button
-                                onClick={profile.iBlocked ? unblock : block}
-                                className="bg-blue-500 text-white px-4 py-2 rounded-full"
-                            >
-                                {profile.iBlocked ? 'Unblock' : 'Block'}
-                            </button>
-                        </>
-                    ) : (
-                        <button
-                            className="border font-medium  px-4 py-2 rounded-full col-span-2"
-                            onClick={() => setEditProfileOpen(true)}
-                        >
-                            Edit profile
-                        </button>
-                    )}
-                    <div className="">
-                        <button
-                            onClick={() => setFollowingPanelOpen(true)}
-                            className="text-gray-400"
-                        >
-                            See Following
-                        </button>
-                    </div>
-                    <div className="">
-                        <button
-                            onClick={() => setBlockedPanelOpen(true)}
-                            className="text-gray-400"
-                        >
-                            See Blocked
-                        </button>
-                    </div>
-                </div>
-                <div className="text-gray-500 text-pretty px-8 break-words max-w-full prose prose-sm dark:prose-invert">
-                    <ReactMarkdown>{profile.description || ''}</ReactMarkdown>
-                </div>
-                <ClaimGrid
-                    claims={claims}
-                    system={profile.system}
-                    isMyProfile={profile.isMyProfile}
-                />
-            </div>
-=======
   const [editProfileOpen, setEditProfileOpen] = useState(false);
   const [followingPanelOpen, setFollowingPanelOpen] = useState(false);
   const [blockedPanelOpen, setBlockedPanelOpen] = useState(false);
@@ -187,17 +67,33 @@
         open={blockedPanelOpen}
         setOpen={setBlockedPanelOpen}
       />
-      <div className="flex flex-col items-center justify-center space-y-3">
-        <ProfilePicture className="h-24 w-24" src={profile.avatarURL} />
-        <div className="flex flex-col items-center">
-          <div className="text-2xl font-medium px-8 break-words max-w-full text-center">
-            {profile.name}
+      <div
+        className="relative w-full bg-gray-50 mb-4"
+        style={{
+          backgroundImage: profile.backgroundURL
+            ? `url(${profile.backgroundURL})`
+            : 'none',
+          backgroundSize: 'cover',
+          backgroundPosition: 'center',
+          minHeight: '200px',
+        }}
+      >
+        <div className="absolute inset-0 bg-black/10" />
+
+        <div className="relative z-10 flex flex-col items-center justify-center space-y-3 py-8">
+          <ProfilePicture className="h-24 w-24" src={profile.avatarURL} />
+          <div className="flex flex-col items-center">
+            <div className="text-2xl font-medium px-8 break-words max-w-full text-center">
+              {profile.name}
+            </div>
+            <div className="text-sm text-gray-500 font-mono text-center">
+              {Models.PublicKey.toString(profile.system).slice(0, 10)}
+            </div>
           </div>
-          <div className="text-sm text-gray-500 font-mono text-center">
-            {Models.PublicKey.toString(profile.system).slice(0, 10)}
-          </div>
->>>>>>> d066b683
         </div>
+      </div>
+
+      <div className="flex flex-col items-center space-y-3 px-4">
         <div className="grid grid-cols-2 gap-4 text-center">
           {profile.isMyProfile == false ? (
             <>
