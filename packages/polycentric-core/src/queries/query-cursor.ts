import * as APIMethods from '../api-methods';
import * as Models from '../models';
import * as ProcessHandle from '../process-handle';
import * as Protocol from '../protocol';

export function makeGetExploreCallback(
    processHandle: ProcessHandle.ProcessHandle,
    moderationLevels?: Record<string, number>,
): LoadCallback {
    return async (server, limit, cursor) => {
<<<<<<< HEAD
        const batch = await APIMethods.getExplore(server, limit, cursor);
        const currentSystem = processHandle.system();
=======
        const batch = await APIMethods.getExplore(
            server,
            limit,
            cursor,
            moderationLevels,
        );
>>>>>>> ab373af5

        const filteredResultEvents = [];

        for (const signedEvent of batch.resultEvents.events) {
            const event = Models.Event.fromBuffer(signedEvent.event);

            // Skip events from current system
            if (Models.PublicKey.equal(event.system, currentSystem)) {
                continue;
            }

            const blocked = await processHandle
                .store()
                .indexCRDTElementSet.queryIfAdded(
                    processHandle.system(),
                    Models.ContentType.ContentTypeBlock,
                    Protocol.PublicKey.encode(event.system).finish(),
                );

            // Todo: Strict mode
            const failsModerationSettings = moderationLevels
                ? Object.entries(moderationLevels).some(
                      ([settingName, settingLevel]) => {
                          return signedEvent.moderationTags.some(
                              (tag) =>
                                  tag.name === settingName &&
                                  tag.level > settingLevel,
                          );
                      },
                  )
                : false;

            if (!blocked && !failsModerationSettings) {
                filteredResultEvents.push(signedEvent);
            }
        }

        filteredResultEvents.sort((a, b) => {
            const eventA = Models.Event.fromBuffer(a.event);
            const eventB = Models.Event.fromBuffer(b.event);
            return (
                (eventB.unixMilliseconds?.toNumber() ?? 0) -
                (eventA.unixMilliseconds?.toNumber() ?? 0)
            );
        });

        return Models.ResultEventsAndRelatedEventsAndCursor.fromProto({
            resultEvents: {
                events: filteredResultEvents,
            },
            relatedEvents: batch.relatedEvents,
            cursor: batch.cursor,
        });
    };
}

export function makeGetSearchCallback(
    searchQuery: string,
    searchType: APIMethods.SearchType,
    moderationLevels?: Record<string, number>,
): LoadCallback {
    return async (server, limit, cursor) => {
        // Since moderation levels are part of the search query, we don't need to filter here.
        return APIMethods.getSearch(
            server,
            searchQuery,
            limit,
            cursor,
            searchType,
            moderationLevels,
        );
    };
}

export type LoadCallback = (
    server: string,
    limit: number,
    cursor: Uint8Array | undefined,
) => Promise<Models.ResultEventsAndRelatedEventsAndCursor.Type>;

type NothingFoundCallback = () => void;

export interface Cell {
    readonly fromServer: string;
    readonly signedEvent: Models.SignedEvent.SignedEvent;
}

export type ResultCallback = (cells: readonly Cell[]) => void;

export class Query {
    private readonly _processHandle: ProcessHandle.ProcessHandle;
    private readonly _loadCallback: LoadCallback;
    private readonly _nothingFoundCallback?: NothingFoundCallback;
    private readonly _cursors: Map<string, Uint8Array>;
    private readonly _active: Set<string>;
    private readonly _loaded: Set<Models.Pointer.PointerString>;
    private _expected: number;
    private _cancelled: boolean;
    private readonly _reserve: Cell[];
    private readonly _resultCallback: ResultCallback;
    private readonly _batchSize: number;

    constructor(
        processHandle: ProcessHandle.ProcessHandle,
        loadCallback: LoadCallback,
        resultCallback: ResultCallback,
        batchSize: number,
        nothingFoundCallback?: () => void,
    ) {
        this._processHandle = processHandle;
        this._loadCallback = loadCallback;
        this._nothingFoundCallback = nothingFoundCallback;
        this._cursors = new Map();
        this._active = new Set();
        this._loaded = new Set();
        this._expected = 0;
        this._cancelled = false;
        this._reserve = [];
        this._resultCallback = resultCallback;
        this._batchSize = batchSize;

        if (!Number.isInteger(batchSize) || batchSize === 0) {
            throw new Error('invalid batch size');
        }
    }

    private _drainReserve(): void {
        const batch = [];

        while (batch.length < this._expected) {
            const cell = this._reserve.shift();

            if (cell === undefined) {
                break;
            }

            const pointerString = Models.Pointer.toString(
                Models.signedEventToPointer(cell.signedEvent),
            );

            if (this._loaded.has(pointerString)) {
                continue;
            }

            this._loaded.add(pointerString);

            batch.push(cell);
        }

        if (batch.length > 0) {
            this._resultCallback(batch);
        }
    }

    private async _loadFromServer(
        server: string,
        limit: number,
    ): Promise<void> {
        if (this._active.has(server)) {
            return;
        }

        this._active.add(server);

        try {
            while (this._loaded.size < this._expected) {
                const result = await this._loadCallback(
                    server,
                    limit,
                    this._cursors.get(server),
                );

                if (
                    this._cancelled ||
                    (result.relatedEvents.events.length === 0 &&
                        result.resultEvents.events.length === 0)
                ) {
                    break;
                }

                for (const signedEvent of result.relatedEvents.events) {
                    await this._processHandle.ingest(signedEvent);
                }

                for (const signedEvent of result.resultEvents.events) {
                    await this._processHandle.ingest(signedEvent);
                }

                this._reserve.push(
                    ...result.resultEvents.events.map((signedEvent) => {
                        return {
                            fromServer: server,
                            signedEvent: signedEvent,
                        };
                    }),
                );

                if (result.cursor) {
                    this._cursors.set(server, result.cursor);
                }

                this._drainReserve();

                if (result.cursor === undefined) {
                    // This means the number of rows returned was less than the limit,
                    // so we can stop querying this server.
                    break;
                }
            }
        } catch (err) {
            console.error(err);
        }

        this._active.delete(server);
    }

    private async _loadFromServers(): Promise<void> {
        const state = await this._processHandle.loadSystemState(
            this._processHandle.system(),
        );

        if (state.servers().length === 0) {
            return;
        }

        const limitPerServer = Math.ceil(
            this._batchSize / state.servers().length,
        );

        await Promise.allSettled(
            state
                .servers()
                .map((server) => this._loadFromServer(server, limitPerServer)),
        );
    }

    private async _advanceInternal(): Promise<void> {
        this._drainReserve();
        await this._loadFromServers();

        if (this._loaded.size === 0) {
            this._nothingFoundCallback?.();
        }
    }

    public advance(): void {
        this._expected += this._batchSize;
        void this._advanceInternal();
    }

    public cleanup(): void {
        this._cancelled = true;
    }
}<|MERGE_RESOLUTION|>--- conflicted
+++ resolved
@@ -8,17 +8,13 @@
     moderationLevels?: Record<string, number>,
 ): LoadCallback {
     return async (server, limit, cursor) => {
-<<<<<<< HEAD
-        const batch = await APIMethods.getExplore(server, limit, cursor);
-        const currentSystem = processHandle.system();
-=======
         const batch = await APIMethods.getExplore(
             server,
             limit,
             cursor,
             moderationLevels,
         );
->>>>>>> ab373af5
+        const currentSystem = processHandle.system();
 
         const filteredResultEvents = [];
 
